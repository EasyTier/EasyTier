use crate::common::config::PortForwardConfig;
use crate::proto::api::{self, manage};
use crate::proto::rpc_types::controller::BaseController;
use crate::rpc_service::InstanceRpcService;
use crate::{
    common::{
        config::{
            gen_default_flags, ConfigLoader, NetworkIdentity, PeerConfig, TomlConfigLoader,
            VpnPortalConfig,
        },
        constants::EASYTIER_VERSION,
        global_ctx::{EventBusSubscriber, GlobalCtxEvent},
    },
    instance::instance::Instance,
    proto::api::instance::list_peer_route_pair,
};
use anyhow::Context;
use chrono::{DateTime, Local};
use std::net::SocketAddr;
use std::{
    collections::VecDeque,
    sync::{atomic::AtomicBool, Arc, RwLock},
};
use std::sync::mpsc;
use tokio::{sync::broadcast, task::JoinSet};

<<<<<<< HEAD
#[cfg(feature = "socks5")]
use crate::gateway::socks5::Socks5Server;
#[cfg(not(feature = "socks5"))]
type Socks5Server = ();

pub type MyNodeInfo = crate::proto::web::MyNodeInfo;
=======
pub type MyNodeInfo = crate::proto::api::manage::MyNodeInfo;

type ArcMutApiService = Arc<RwLock<Option<Arc<dyn InstanceRpcService>>>>;
>>>>>>> b5074469

#[derive(serde::Serialize, Clone)]
pub struct Event {
    time: DateTime<Local>,
    event: GlobalCtxEvent,
}

struct EasyTierData {
    events: RwLock<VecDeque<Event>>,
    tun_fd: Arc<RwLock<Option<i32>>>,
    event_subscriber: RwLock<broadcast::Sender<GlobalCtxEvent>>,
    instance_stop_notifier: Arc<tokio::sync::Notify>,
}

impl Default for EasyTierData {
    fn default() -> Self {
        let (tx, _) = broadcast::channel(16);
        Self {
            event_subscriber: RwLock::new(tx),
            events: RwLock::new(VecDeque::new()),
            tun_fd: Arc::new(RwLock::new(None)),
            instance_stop_notifier: Arc::new(tokio::sync::Notify::new()),
        }
    }
}

pub struct EasyTierLauncher {
    instance_alive: Arc<AtomicBool>,
    stop_flag: Arc<AtomicBool>,
    thread_handle: Option<std::thread::JoinHandle<()>>,
    api_service: ArcMutApiService,
    running_cfg: String,
    error_msg: Arc<RwLock<Option<String>>>,
    data: Arc<EasyTierData>,
}

impl EasyTierLauncher {
    pub fn new() -> Self {
        let instance_alive = Arc::new(AtomicBool::new(false));
        Self {
            instance_alive,
            thread_handle: None,
            api_service: Arc::new(RwLock::new(None)),
            error_msg: Arc::new(RwLock::new(None)),
            running_cfg: String::new(),
            stop_flag: Arc::new(AtomicBool::new(false)),
            data: Arc::new(EasyTierData::default()),
        }
    }

    async fn handle_easytier_event(event: GlobalCtxEvent, data: &EasyTierData) {
        let mut events = data.events.write().unwrap();
        let _ = data.event_subscriber.read().unwrap().send(event.clone());
        events.push_front(Event {
            time: chrono::Local::now(),
            event,
        });
        if events.len() > 20 {
            events.pop_back();
        }
    }

    #[cfg(any(target_os = "android", target_env = "ohos"))]
    async fn run_routine_for_android(
        instance: &Instance,
        data: &EasyTierData,
        tasks: &mut JoinSet<()>,
    ) {
        let global_ctx = instance.get_global_ctx();
        let peer_mgr = instance.get_peer_manager();
        let nic_ctx = instance.get_nic_ctx();
        let peer_packet_receiver = instance.get_peer_packet_receiver();
        let arc_tun_fd = data.tun_fd.clone();

        tasks.spawn(async move {
            let mut old_tun_fd = arc_tun_fd.read().unwrap().clone();
            loop {
                tokio::time::sleep(std::time::Duration::from_secs(1)).await;
                let tun_fd = arc_tun_fd.read().unwrap().clone();
                if tun_fd != old_tun_fd && tun_fd.is_some() {
                    let res = Instance::setup_nic_ctx_for_android(
                        nic_ctx.clone(),
                        global_ctx.clone(),
                        peer_mgr.clone(),
                        peer_packet_receiver.clone(),
                        tun_fd.unwrap(),
                    )
                    .await;
                    if res.is_ok() {
                        old_tun_fd = tun_fd;
                    }
                }
            }
        });
    }

    async fn easytier_routine(
        mut instance: Instance,
        stop_signal: Arc<tokio::sync::Notify>,
        api_service: ArcMutApiService,
        data: Arc<EasyTierData>,
    ) -> Result<(), anyhow::Error> {
        let mut tasks = JoinSet::new();

        // Subscribe to global context events
        let global_ctx = instance.get_global_ctx();
        let data_c = data.clone();
        tasks.spawn(async move {
            let mut receiver = global_ctx.subscribe();
            loop {
                match receiver.recv().await {
                    Ok(event) => {
                        Self::handle_easytier_event(event.clone(), &data_c).await;
                    }
                    Err(broadcast::error::RecvError::Closed) => {
                        break;
                    }
                    Err(broadcast::error::RecvError::Lagged(_)) => {
                        // do nothing currently
                        receiver = receiver.resubscribe();
                    }
                }
            }
        });

        #[cfg(any(target_os = "android", target_env = "ohos"))]
        Self::run_routine_for_android(&instance, &data, &mut tasks).await;

        instance.run().await?;

        api_service
            .write()
            .unwrap()
            .replace(Arc::new(instance.get_api_rpc_service()));
        drop(api_service);

        stop_signal.notified().await;

        tasks.abort_all();
        drop(tasks);

        instance.clear_resources().await;
        drop(instance);

        Ok(())
    }

<<<<<<< HEAD
    fn select_proper_rpc_port(cfg: &TomlConfigLoader) {
        let Some(mut f) = cfg.get_rpc_portal() else {
            return;
        };

        if f.port() == 0 {
            let Some(port) = crate::utils::find_free_tcp_port(15888..15900) else {
                tracing::warn!("No free port found for RPC portal, skipping setting RPC portal");
                return;
            };
            f.set_port(port);
            cfg.set_rpc_portal(f);
        }
    }

    pub fn start<F>(&mut self, cfg_generator: F) -> Option<Arc<Socks5Server>>
=======
    pub fn start<F>(&mut self, cfg_generator: F)
>>>>>>> b5074469
    where
        F: FnOnce() -> Result<TomlConfigLoader, anyhow::Error> + Send + Sync,
    {
        let error_msg = self.error_msg.clone();
        let cfg = match cfg_generator() {
            Err(e) => {
                error_msg.write().unwrap().replace(e.to_string());
                return None;
            }
            Ok(cfg) => cfg,
        };

        self.running_cfg = cfg.dump();

        let stop_flag = self.stop_flag.clone();

        let instance_alive = self.instance_alive.clone();
        instance_alive.store(true, std::sync::atomic::Ordering::Relaxed);

        let data = self.data.clone();
        let api_service = self.api_service.clone();

        #[cfg(feature = "socks5")]
        let (sender, receiver) = mpsc::channel::<Arc<Socks5Server>>();
        self.thread_handle = Some(std::thread::spawn(move || {
            let rt = if cfg.get_flags().multi_thread {
                let worker_threads = 2.max(cfg.get_flags().multi_thread_count as usize);
                tokio::runtime::Builder::new_multi_thread()
                    .worker_threads(worker_threads)
                    .enable_all()
                    .build()
            } else {
                tokio::runtime::Builder::new_current_thread()
                    .enable_all()
                    .build()
            }
            .unwrap();

            let stop_notifier = Arc::new(tokio::sync::Notify::new());

            let stop_notifier_clone = stop_notifier.clone();
            rt.spawn(async move {
                while !stop_flag.load(std::sync::atomic::Ordering::Relaxed) {
                    tokio::time::sleep(std::time::Duration::from_millis(100)).await;
                }
                stop_notifier_clone.notify_one();
            });

            let notifier = data.instance_stop_notifier.clone();
            let mut instance = Instance::new(cfg);
            
            #[cfg(feature = "socks5")]
            let _ = sender.send(instance.socks5_server.clone());
            let ret = rt.block_on(Self::easytier_routine(
                instance,
                stop_notifier.clone(),
                api_service,
                data,
            ));
            if let Err(e) = ret {
                error_msg.write().unwrap().replace(format!("{:?}", e));
            }
            instance_alive.store(false, std::sync::atomic::Ordering::Relaxed);
            notifier.notify_one();
        }));

        #[cfg(feature = "socks5")]
        return receiver.recv().ok();
        #[cfg(not(feature = "socks5"))]
        return None;
    }

    pub fn error_msg(&self) -> Option<String> {
        self.error_msg.read().unwrap().clone()
    }

    pub fn running(&self) -> bool {
        self.instance_alive
            .load(std::sync::atomic::Ordering::Relaxed)
    }

    pub fn get_events(&self) -> Vec<Event> {
        let events = self.data.events.read().unwrap();
        events.iter().cloned().collect()
    }

    pub fn get_api_service(&self) -> Option<Arc<dyn InstanceRpcService>> {
        match self.api_service.read() {
            Ok(guard) => guard.clone(),
            Err(e) => {
                tracing::error!("Failed to acquire read lock for api_service: {:?}", e);
                None
            }
        }
    }
}

impl Default for EasyTierLauncher {
    fn default() -> Self {
        Self::new()
    }
}

impl Drop for EasyTierLauncher {
    fn drop(&mut self) {
        self.stop_flag
            .store(true, std::sync::atomic::Ordering::Relaxed);
        if let Some(handle) = self.thread_handle.take() {
            if let Err(e) = handle.join() {
                println!("Error when joining thread: {:?}", e);
            }
        }
    }
}

pub type NetworkInstanceRunningInfo = crate::proto::api::manage::NetworkInstanceRunningInfo;

pub struct NetworkInstance {
    config: TomlConfigLoader,
    launcher: Option<EasyTierLauncher>,
}

impl NetworkInstance {
    pub fn new(config: TomlConfigLoader) -> Self {
        Self {
            config,
            launcher: None,
        }
    }

    pub fn is_easytier_running(&self) -> bool {
        self.launcher.is_some() && self.launcher.as_ref().unwrap().running()
    }

    pub async fn get_running_info(&self) -> anyhow::Result<NetworkInstanceRunningInfo> {
        let launcher = self.launcher.as_ref().ok_or_else(|| {
            anyhow::anyhow!("instance is not running, please start the instance first")
        })?;
        let api_service = self.get_api_service().ok_or_else(|| {
            anyhow::anyhow!("failed to get api service, instance may not be running")
        })?;
        let ctrl = BaseController::default();

        let peers = api_service
            .get_peer_manage_service()
            .list_peer(ctrl.clone(), api::instance::ListPeerRequest::default())
            .await?
            .peer_infos;
        let my_info = api_service
            .get_peer_manage_service()
            .show_node_info(ctrl.clone(), api::instance::ShowNodeInfoRequest::default())
            .await?
            .node_info
            .ok_or_else(|| anyhow::anyhow!("failed to get my node info"))?;
        let vpn_portal_cfg = api_service
            .get_vpn_portal_service()
            .get_vpn_portal_info(
                ctrl.clone(),
                api::instance::GetVpnPortalInfoRequest::default(),
            )
            .await?
            .vpn_portal_info
            .map(|i| i.client_config);
        let routes = api_service
            .get_peer_manage_service()
            .list_route(ctrl.clone(), api::instance::ListRouteRequest::default())
            .await?
            .routes;
        let peer_route_pairs = list_peer_route_pair(peers.clone(), routes.clone());
        let foreign_network_summary = api_service
            .get_peer_manage_service()
            .get_foreign_network_summary(
                ctrl.clone(),
                api::instance::GetForeignNetworkSummaryRequest::default(),
            )
            .await?
            .summary;
        let dev_name = api_service
            .get_config_service()
            .get_config(ctrl.clone(), api::config::GetConfigRequest::default())
            .await?
            .config
            .ok_or_else(|| anyhow::anyhow!("failed to get config"))?
            .dev_name
            .unwrap_or_else(|| "".to_string());

        Ok(NetworkInstanceRunningInfo {
            dev_name,
            my_node_info: Some(MyNodeInfo {
                virtual_ipv4: my_info
                    .ipv4_addr
                    .parse::<cidr::Ipv4Inet>()
                    .ok()
                    .map(Into::into),
                hostname: my_info.hostname,
                version: EASYTIER_VERSION.to_string(),
                ips: my_info.ip_list,
                stun_info: my_info.stun_info,
                listeners: my_info
                    .listeners
                    .into_iter()
                    .map(|s| s.parse::<url::Url>().unwrap().into())
                    .collect(),
                vpn_portal_cfg,
            }),
            events: launcher
                .get_events()
                .iter()
                .map(|e| serde_json::to_string(e).unwrap())
                .collect(),
            routes,
            peers,
            peer_route_pairs,
            running: launcher.running(),
            error_msg: launcher.error_msg(),
            foreign_network_summary,
        })
    }

    pub fn get_inst_name(&self) -> String {
        self.config.get_inst_name()
    }

    pub fn set_tun_fd(&mut self, tun_fd: i32) {
        if let Some(launcher) = self.launcher.as_ref() {
            launcher.data.tun_fd.write().unwrap().replace(tun_fd);
        }
    }

    pub fn start(&mut self) -> Result<EventBusSubscriber, anyhow::Error> {
        if self.is_easytier_running() {
            return Ok(self.subscribe_event().unwrap());
        }

        let launcher = EasyTierLauncher::new();
        self.launcher = Some(launcher);
        let ev = self.subscribe_event().unwrap();

        self.launcher
            .as_mut()
            .unwrap()
            .start(|| Ok(self.config.clone()));

        Ok(ev)
    }

    pub fn subscribe_event(&self) -> Option<broadcast::Receiver<GlobalCtxEvent>> {
        self.launcher
            .as_ref()
            .map(|launcher| launcher.data.event_subscriber.read().unwrap().subscribe())
    }

    pub fn get_stop_notifier(&self) -> Option<Arc<tokio::sync::Notify>> {
        self.launcher
            .as_ref()
            .map(|launcher| launcher.data.instance_stop_notifier.clone())
    }

    pub fn get_latest_error_msg(&self) -> Option<String> {
        if let Some(launcher) = self.launcher.as_ref() {
            launcher.error_msg.read().unwrap().clone()
        } else {
            None
        }
    }

    pub fn get_api_service(&self) -> Option<Arc<dyn InstanceRpcService>> {
        self.launcher
            .as_ref()
            .and_then(|launcher| launcher.get_api_service())
    }
}

pub fn add_proxy_network_to_config(
    proxy_network: &str,
    cfg: &TomlConfigLoader,
) -> Result<(), anyhow::Error> {
    let parts: Vec<&str> = proxy_network.split("->").collect();
    let real_cidr = parts[0]
        .parse()
        .with_context(|| format!("failed to parse proxy network: {}", parts[0]))?;

    if parts.len() > 2 {
        return Err(anyhow::anyhow!(
                    "invalid proxy network format: {}, support format: <real_cidr> or <real_cidr>-><mapped_cidr>, example:
                    10.0.0.0/24 or 10.0.0.0/24->192.168.0.0/24",
                    proxy_network
                ));
    }

    let mapped_cidr = if parts.len() == 2 {
        Some(
            parts[1]
                .parse()
                .with_context(|| format!("failed to parse mapped network: {}", parts[1]))?,
        )
    } else {
        None
    };
    cfg.add_proxy_cidr(real_cidr, mapped_cidr)?;
    Ok(())
}

pub type NetworkingMethod = crate::proto::api::manage::NetworkingMethod;
pub type NetworkConfig = crate::proto::api::manage::NetworkConfig;

impl NetworkConfig {
    pub fn gen_config(&self) -> Result<TomlConfigLoader, anyhow::Error> {
        let cfg = TomlConfigLoader::default();
        cfg.set_id(
            self.instance_id
                .clone()
                .unwrap_or(uuid::Uuid::new_v4().to_string())
                .parse()
                .with_context(|| format!("failed to parse instance id: {:?}", self.instance_id))?,
        );
        cfg.set_hostname(self.hostname.clone());
        cfg.set_dhcp(self.dhcp.unwrap_or_default());
        cfg.set_inst_name(self.network_name.clone().unwrap_or_default());
        cfg.set_network_identity(NetworkIdentity::new(
            self.network_name.clone().unwrap_or_default(),
            self.network_secret.clone().unwrap_or_default(),
        ));

        if !cfg.get_dhcp() {
            let virtual_ipv4 = self.virtual_ipv4.clone().unwrap_or_default();
            if !virtual_ipv4.is_empty() {
                let ip = format!("{}/{}", virtual_ipv4, self.network_length.unwrap_or(24))
                    .parse()
                    .with_context(|| {
                        format!(
                            "failed to parse ipv4 inet address: {}, {:?}",
                            virtual_ipv4, self.network_length
                        )
                    })?;
                cfg.set_ipv4(Some(ip));
            }
        }

        match NetworkingMethod::try_from(self.networking_method.unwrap_or_default())
            .unwrap_or_default()
        {
            NetworkingMethod::PublicServer => {
                let public_server_url = self.public_server_url.clone().unwrap_or_default();
                cfg.set_peers(vec![PeerConfig {
                    uri: public_server_url.parse().with_context(|| {
                        format!("failed to parse public server uri: {}", public_server_url)
                    })?,
                }]);
            }
            NetworkingMethod::Manual => {
                let mut peers = vec![];
                for peer_url in self.peer_urls.iter() {
                    if peer_url.is_empty() {
                        continue;
                    }
                    peers.push(PeerConfig {
                        uri: peer_url
                            .parse()
                            .with_context(|| format!("failed to parse peer uri: {}", peer_url))?,
                    });
                }

                cfg.set_peers(peers);
            }
            NetworkingMethod::Standalone => {}
        }

        let mut listener_urls = vec![];
        for listener_url in self.listener_urls.iter() {
            if listener_url.is_empty() {
                continue;
            }
            listener_urls.push(
                listener_url
                    .parse()
                    .with_context(|| format!("failed to parse listener uri: {}", listener_url))?,
            );
        }
        cfg.set_listeners(listener_urls);

        for n in self.proxy_cidrs.iter() {
            add_proxy_network_to_config(n, &cfg)?;
        }

        if !self.port_forwards.is_empty() {
            cfg.set_port_forwards(
                self.port_forwards
                    .iter()
                    .filter(|pf| !pf.bind_ip.is_empty() && !pf.dst_ip.is_empty())
                    .filter_map(|pf| {
                        let bind_addr =
                            format!("{}:{}", pf.bind_ip, pf.bind_port).parse::<SocketAddr>();
                        let dst_addr =
                            format!("{}:{}", pf.dst_ip, pf.dst_port).parse::<SocketAddr>();

                        match (bind_addr, dst_addr) {
                            (Ok(bind_addr), Ok(dst_addr)) => Some(PortForwardConfig {
                                bind_addr,
                                dst_addr,
                                proto: pf.proto.clone(),
                            }),
                            _ => None,
                        }
                    })
                    .collect::<Vec<_>>(),
            );
        }

        if self.enable_vpn_portal.unwrap_or_default() {
            let cidr = format!(
                "{}/{}",
                self.vpn_portal_client_network_addr
                    .clone()
                    .unwrap_or_default(),
                self.vpn_portal_client_network_len.unwrap_or(24)
            );
            cfg.set_vpn_portal_config(VpnPortalConfig {
                client_cidr: cidr
                    .parse()
                    .with_context(|| format!("failed to parse vpn portal client cidr: {}", cidr))?,
                wireguard_listen: format!(
                    "0.0.0.0:{}",
                    self.vpn_portal_listen_port.unwrap_or_default()
                )
                .parse()
                .with_context(|| {
                    format!(
                        "failed to parse vpn portal wireguard listen port. {:?}",
                        self.vpn_portal_listen_port
                    )
                })?,
            });
        }

        if self.enable_manual_routes.unwrap_or_default() {
            let mut routes = Vec::<cidr::Ipv4Cidr>::with_capacity(self.routes.len());
            for route in self.routes.iter() {
                routes.push(
                    route
                        .parse()
                        .with_context(|| format!("failed to parse route: {}", route))?,
                );
            }
            cfg.set_routes(Some(routes));
        }

        if !self.exit_nodes.is_empty() {
            let mut exit_nodes = Vec::<std::net::IpAddr>::with_capacity(self.exit_nodes.len());
            for node in self.exit_nodes.iter() {
                exit_nodes.push(
                    node.parse()
                        .with_context(|| format!("failed to parse exit node: {}", node))?,
                );
            }
            cfg.set_exit_nodes(exit_nodes);
        }

        if self.enable_socks5.unwrap_or_default() {
            if let Some(socks5_port) = self.socks5_port {
                cfg.set_socks5_portal(Some(
                    format!("socks5://0.0.0.0:{}", socks5_port).parse().unwrap(),
                ));
            }
        }

        if !self.mapped_listeners.is_empty() {
            cfg.set_mapped_listeners(Some(
                self.mapped_listeners
                    .iter()
                    .map(|s| {
                        s.parse()
                            .with_context(|| format!("mapped listener is not a valid url: {}", s))
                            .unwrap()
                    })
                    .map(|s: url::Url| {
                        if s.port().is_none() {
                            panic!("mapped listener port is missing: {}", s);
                        }
                        s
                    })
                    .collect(),
            ));
        }

        let mut flags = gen_default_flags();
        if let Some(latency_first) = self.latency_first {
            flags.latency_first = latency_first;
        }

        if let Some(dev_name) = self.dev_name.clone() {
            flags.dev_name = dev_name;
        }

        if let Some(use_smoltcp) = self.use_smoltcp {
            flags.use_smoltcp = use_smoltcp;
        }

        if let Some(disable_ipv6) = self.disable_ipv6 {
            flags.enable_ipv6 = !disable_ipv6;
        }

        if let Some(enable_kcp_proxy) = self.enable_kcp_proxy {
            flags.enable_kcp_proxy = enable_kcp_proxy;
        }

        if let Some(disable_kcp_input) = self.disable_kcp_input {
            flags.disable_kcp_input = disable_kcp_input;
        }

        if let Some(enable_quic_proxy) = self.enable_quic_proxy {
            flags.enable_quic_proxy = enable_quic_proxy;
        }

        if let Some(disable_quic_input) = self.disable_quic_input {
            flags.disable_quic_input = disable_quic_input;
        }

        if let Some(quic_listen_port) = self.quic_listen_port {
            flags.quic_listen_port = quic_listen_port as u32;
        }

        if let Some(disable_p2p) = self.disable_p2p {
            flags.disable_p2p = disable_p2p;
        }

        if let Some(bind_device) = self.bind_device {
            flags.bind_device = bind_device;
        }

        if let Some(no_tun) = self.no_tun {
            flags.no_tun = no_tun;
        }

        if let Some(enable_exit_node) = self.enable_exit_node {
            flags.enable_exit_node = enable_exit_node;
        }

        if let Some(relay_all_peer_rpc) = self.relay_all_peer_rpc {
            flags.relay_all_peer_rpc = relay_all_peer_rpc;
        }

        if let Some(multi_thread) = self.multi_thread {
            flags.multi_thread = multi_thread;
        }

        if let Some(proxy_forward_by_system) = self.proxy_forward_by_system {
            flags.proxy_forward_by_system = proxy_forward_by_system;
        }

        if let Some(disable_encryption) = self.disable_encryption {
            flags.enable_encryption = !disable_encryption;
        }

        if self.enable_relay_network_whitelist.unwrap_or_default() {
            if !self.relay_network_whitelist.is_empty() {
                flags.relay_network_whitelist = self.relay_network_whitelist.join(" ");
            } else {
                flags.relay_network_whitelist = "".to_string();
            }
        }

        if let Some(disable_udp_hole_punching) = self.disable_udp_hole_punching {
            flags.disable_udp_hole_punching = disable_udp_hole_punching;
        }

        if let Some(disable_sym_hole_punching) = self.disable_sym_hole_punching {
            flags.disable_sym_hole_punching = disable_sym_hole_punching;
        }

        if let Some(enable_magic_dns) = self.enable_magic_dns {
            flags.accept_dns = enable_magic_dns;
        }

        if let Some(mtu) = self.mtu {
            flags.mtu = mtu as u32;
        }

        if let Some(enable_private_mode) = self.enable_private_mode {
            flags.private_mode = enable_private_mode;
        }

        cfg.set_flags(flags);
        Ok(cfg)
    }

    pub fn new_from_config(config: impl ConfigLoader) -> Result<Self, anyhow::Error> {
        let default_config = TomlConfigLoader::default();

        let mut result = Self {
            ..Default::default()
        };

        result.instance_id = Some(config.get_id().to_string());
        if config.get_hostname() != default_config.get_hostname() {
            result.hostname = Some(config.get_hostname());
        }

        result.dhcp = Some(config.get_dhcp());

        let network_identity = config.get_network_identity();
        result.network_name = Some(network_identity.network_name.clone());
        result.network_secret = network_identity.network_secret.clone();

        if let Some(ipv4) = config.get_ipv4() {
            result.virtual_ipv4 = Some(ipv4.address().to_string());
            result.network_length = Some(ipv4.network_length() as i32);
        }

        let peers = config.get_peers();
        match peers.len() {
            1 => {
                result.networking_method = Some(NetworkingMethod::PublicServer as i32);
                result.public_server_url = Some(peers[0].uri.to_string());
            }
            0 => {
                result.networking_method = Some(NetworkingMethod::Standalone as i32);
            }
            _ => {
                result.networking_method = Some(NetworkingMethod::Manual as i32);
                result.peer_urls = peers.iter().map(|p| p.uri.to_string()).collect();
            }
        }

        result.listener_urls = config
            .get_listeners()
            .unwrap_or_default()
            .iter()
            .map(|l| l.to_string())
            .collect();

        result.proxy_cidrs = config
            .get_proxy_cidrs()
            .iter()
            .map(|c| {
                if let Some(mapped) = c.mapped_cidr {
                    format!("{}->{}", c.cidr, mapped)
                } else {
                    c.cidr.to_string()
                }
            })
            .collect();

        let port_forwards = config.get_port_forwards();
        if !port_forwards.is_empty() {
            result.port_forwards = port_forwards
                .iter()
                .map(|f| manage::PortForwardConfig {
                    proto: f.proto.clone(),
                    bind_ip: f.bind_addr.ip().to_string(),
                    bind_port: f.bind_addr.port() as u32,
                    dst_ip: f.dst_addr.ip().to_string(),
                    dst_port: f.dst_addr.port() as u32,
                })
                .collect();
        }

        if let Some(vpn_config) = config.get_vpn_portal_config() {
            result.enable_vpn_portal = Some(true);

            let cidr = vpn_config.client_cidr;
            result.vpn_portal_client_network_addr = Some(cidr.first_address().to_string());
            result.vpn_portal_client_network_len = Some(cidr.network_length() as i32);

            result.vpn_portal_listen_port = Some(vpn_config.wireguard_listen.port() as i32);
        }

        if let Some(routes) = config.get_routes() {
            if !routes.is_empty() {
                result.enable_manual_routes = Some(true);
                result.routes = routes.iter().map(|r| r.to_string()).collect();
            }
        }

        let exit_nodes = config.get_exit_nodes();
        if !exit_nodes.is_empty() {
            result.exit_nodes = exit_nodes.iter().map(|n| n.to_string()).collect();
        }

        if let Some(socks5_portal) = config.get_socks5_portal() {
            result.enable_socks5 = Some(true);
            result.socks5_port = socks5_portal.port().map(|p| p as i32);
        }

        let mapped_listeners = config.get_mapped_listeners();
        if !mapped_listeners.is_empty() {
            result.mapped_listeners = mapped_listeners.iter().map(|l| l.to_string()).collect();
        }

        let flags = config.get_flags();
        result.latency_first = Some(flags.latency_first);
        result.dev_name = Some(flags.dev_name.clone());
        result.use_smoltcp = Some(flags.use_smoltcp);
        result.disable_ipv6 = Some(!flags.enable_ipv6);
        result.enable_kcp_proxy = Some(flags.enable_kcp_proxy);
        result.disable_kcp_input = Some(flags.disable_kcp_input);
        result.enable_quic_proxy = Some(flags.enable_quic_proxy);
        result.disable_quic_input = Some(flags.disable_quic_input);
        result.quic_listen_port = Some(flags.quic_listen_port as i32);
        result.disable_p2p = Some(flags.disable_p2p);
        result.bind_device = Some(flags.bind_device);
        result.no_tun = Some(flags.no_tun);
        result.enable_exit_node = Some(flags.enable_exit_node);
        result.relay_all_peer_rpc = Some(flags.relay_all_peer_rpc);
        result.multi_thread = Some(flags.multi_thread);
        result.proxy_forward_by_system = Some(flags.proxy_forward_by_system);
        result.disable_encryption = Some(!flags.enable_encryption);
        result.disable_udp_hole_punching = Some(flags.disable_udp_hole_punching);
        result.enable_magic_dns = Some(flags.accept_dns);
        result.mtu = Some(flags.mtu as i32);
        result.enable_private_mode = Some(flags.private_mode);

        if !flags.relay_network_whitelist.is_empty() && flags.relay_network_whitelist != "*" {
            result.enable_relay_network_whitelist = Some(true);
            result.relay_network_whitelist = flags
                .relay_network_whitelist
                .split_whitespace()
                .map(|s| s.to_string())
                .collect();
        }

        Ok(result)
    }
}

#[cfg(test)]
mod tests {
    use crate::common::config::ConfigLoader;
    use rand::Rng;
    use std::net::{IpAddr, Ipv4Addr, Ipv6Addr};

    fn gen_default_config() -> crate::common::config::TomlConfigLoader {
        let config = crate::common::config::TomlConfigLoader::default();
        config.set_id(uuid::Uuid::new_v4());
        config.set_dhcp(false);
        config.set_inst_name("default".to_string());
        config.set_listeners(vec![]);
        config
    }

    #[test]
    fn test_network_config_conversion_basic() -> Result<(), anyhow::Error> {
        let config = gen_default_config();

        let network_config = super::NetworkConfig::new_from_config(&config)?;

        let generated_config = network_config.gen_config()?;

        let config_str = config.dump();
        let generated_config_str = generated_config.dump();

        assert_eq!(
                config_str, generated_config_str,
                "Generated config does not match original config:\nOriginal:\n{}\n\nGenerated:\n{}\nNetwork Config: {}\n",
                config_str, generated_config_str, serde_json::to_string(&network_config).unwrap()
        );
        Ok(())
    }

    #[test]
    fn test_network_config_conversion_random() -> Result<(), anyhow::Error> {
        let mut rng = rand::thread_rng();

        for _ in 0..100 {
            let config = gen_default_config();

            config.set_id(uuid::Uuid::new_v4());

            config.set_dhcp(rng.gen_bool(0.5));

            if rng.gen_bool(0.7) {
                let hostname = format!("host-{}", rng.gen::<u16>());
                config.set_hostname(Some(hostname));
            }

            config.set_network_identity(crate::common::config::NetworkIdentity::new(
                format!("network-{}", rng.gen::<u16>()),
                format!("secret-{}", rng.gen::<u64>()),
            ));
            config.set_inst_name(config.get_network_identity().network_name.clone());

            if !config.get_dhcp() {
                let addr = Ipv4Addr::new(
                    rng.gen_range(1..254),
                    rng.gen_range(0..255),
                    rng.gen_range(0..255),
                    rng.gen_range(1..254),
                );
                let prefix_len = rng.gen_range(1..31);
                let ipv4 = format!("{}/{}", addr, prefix_len).parse().unwrap();
                config.set_ipv4(Some(ipv4));
            }

            let peer_count = rng.gen_range(0..3);
            let mut peers = Vec::new();
            for _ in 0..peer_count {
                let port = rng.gen_range(10000..60000);
                let protocol = if rng.gen_bool(0.5) { "tcp" } else { "udp" };
                let uri = format!("{}://127.0.0.1:{}", protocol, port)
                    .parse()
                    .unwrap();
                peers.push(crate::common::config::PeerConfig { uri });
            }
            config.set_peers(peers);

            if rng.gen_bool(0.7) {
                let listener_count = rng.gen_range(0..3);
                let mut listeners = Vec::new();
                for _ in 0..listener_count {
                    let port = rng.gen_range(10000..60000);
                    let protocol = if rng.gen_bool(0.5) { "tcp" } else { "udp" };
                    listeners.push(format!("{}://0.0.0.0:{}", protocol, port).parse().unwrap());
                }
                config.set_listeners(listeners);
            }

            if rng.gen_bool(0.6) {
                let proxy_count = rng.gen_range(0..3);
                for _ in 0..proxy_count {
                    let network = format!(
                        "{}.{}.{}.0/{}",
                        rng.gen_range(1..254),
                        rng.gen_range(0..255),
                        rng.gen_range(0..255),
                        rng.gen_range(24..30)
                    )
                    .parse::<cidr::Ipv4Cidr>()
                    .unwrap();

                    let mapped_network = if rng.gen_bool(0.5) {
                        Some(
                            format!(
                                "{}.{}.{}.0/{}",
                                rng.gen_range(1..254),
                                rng.gen_range(0..255),
                                rng.gen_range(0..255),
                                network.network_length()
                            )
                            .parse::<cidr::Ipv4Cidr>()
                            .unwrap(),
                        )
                    } else {
                        None
                    };
                    config.add_proxy_cidr(network, mapped_network).unwrap();
                }
            }

            if rng.gen_bool(0.5) {
                let vpn_network = format!(
                    "{}.{}.{}.0/{}",
                    rng.gen_range(10..173),
                    rng.gen_range(0..255),
                    rng.gen_range(0..255),
                    rng.gen_range(24..30)
                );
                let vpn_port = rng.gen_range(10000..60000);
                config.set_vpn_portal_config(crate::common::config::VpnPortalConfig {
                    client_cidr: vpn_network.parse().unwrap(),
                    wireguard_listen: format!("0.0.0.0:{}", vpn_port).parse().unwrap(),
                });
            }

            if rng.gen_bool(0.6) {
                let route_count = rng.gen_range(1..3);
                let mut routes = Vec::new();
                for _ in 0..route_count {
                    let route = format!(
                        "{}.{}.{}.0/{}",
                        rng.gen_range(1..254),
                        rng.gen_range(0..255),
                        rng.gen_range(0..255),
                        rng.gen_range(24..30)
                    );
                    routes.push(route.parse().unwrap());
                }
                config.set_routes(Some(routes));
            }

            if rng.gen_bool(0.4) {
                let node_count = rng.gen_range(1..3);
                let mut nodes = Vec::new();
                for _ in 0..node_count {
                    let ip = Ipv4Addr::new(
                        rng.gen_range(1..254),
                        rng.gen_range(0..255),
                        rng.gen_range(0..255),
                        rng.gen_range(1..254),
                    );
                    nodes.push(IpAddr::V4(ip));
                    // gen ipv6
                    let ip = Ipv6Addr::new(
                        rng.gen_range(0..65535),
                        rng.gen_range(0..65535),
                        rng.gen_range(0..65535),
                        rng.gen_range(0..65535),
                        rng.gen_range(0..65535),
                        rng.gen_range(0..65535),
                        rng.gen_range(0..65535),
                        rng.gen_range(0..65535),
                    );
                    nodes.push(IpAddr::V6(ip));
                }
                config.set_exit_nodes(nodes);
            }

            if rng.gen_bool(0.5) {
                let socks5_port = rng.gen_range(10000..60000);
                config.set_socks5_portal(Some(
                    format!("socks5://0.0.0.0:{}", socks5_port).parse().unwrap(),
                ));
            }

            if rng.gen_bool(0.4) {
                let count = rng.gen_range(1..3);
                let mut mapped_listeners = Vec::new();
                for _ in 0..count {
                    let port = rng.gen_range(10000..60000);
                    mapped_listeners.push(format!("tcp://0.0.0.0:{}", port).parse().unwrap());
                }
                config.set_mapped_listeners(Some(mapped_listeners));
            }

            if rng.gen_bool(0.9) {
                let mut flags = crate::common::config::gen_default_flags();
                flags.latency_first = rng.gen_bool(0.5);
                flags.dev_name = format!("etun{}", rng.gen_range(0..10));
                flags.use_smoltcp = rng.gen_bool(0.3);
                flags.enable_ipv6 = rng.gen_bool(0.8);
                flags.enable_kcp_proxy = rng.gen_bool(0.5);
                flags.disable_kcp_input = rng.gen_bool(0.3);
                flags.enable_quic_proxy = rng.gen_bool(0.5);
                flags.disable_quic_input = rng.gen_bool(0.3);
                flags.disable_p2p = rng.gen_bool(0.2);
                flags.bind_device = rng.gen_bool(0.3);
                flags.no_tun = rng.gen_bool(0.1);
                flags.enable_exit_node = rng.gen_bool(0.4);
                flags.relay_all_peer_rpc = rng.gen_bool(0.5);
                flags.multi_thread = rng.gen_bool(0.7);
                flags.proxy_forward_by_system = rng.gen_bool(0.3);
                flags.enable_encryption = rng.gen_bool(0.8);
                flags.disable_udp_hole_punching = rng.gen_bool(0.2);
                flags.accept_dns = rng.gen_bool(0.6);
                flags.mtu = rng.gen_range(1200..1500);
                flags.private_mode = rng.gen_bool(0.3);

                if rng.gen_bool(0.4) {
                    flags.relay_network_whitelist = (0..rng.gen_range(1..3))
                        .map(|_| {
                            format!(
                                "{}.{}.0.0/16",
                                rng.gen_range(10..192),
                                rng.gen_range(0..255)
                            )
                        })
                        .collect::<Vec<_>>()
                        .join(" ");
                }

                config.set_flags(flags);
            }

            let network_config = super::NetworkConfig::new_from_config(&config)?;
            let generated_config = network_config.gen_config()?;
            generated_config.set_peers(generated_config.get_peers()); // Ensure peers field is not None

            let config_str = config.dump();
            let generated_config_str = generated_config.dump();

            assert_eq!(
                config_str, generated_config_str,
                "Generated config does not match original config:\nOriginal:\n{}\n\nGenerated:\n{}\nNetwork Config: {}\n",
                config_str, generated_config_str, serde_json::to_string(&network_config).unwrap()
            );
        }

        Ok(())
    }
}<|MERGE_RESOLUTION|>--- conflicted
+++ resolved
@@ -24,18 +24,14 @@
 use std::sync::mpsc;
 use tokio::{sync::broadcast, task::JoinSet};
 
-<<<<<<< HEAD
 #[cfg(feature = "socks5")]
 use crate::gateway::socks5::Socks5Server;
 #[cfg(not(feature = "socks5"))]
 type Socks5Server = ();
 
-pub type MyNodeInfo = crate::proto::web::MyNodeInfo;
-=======
 pub type MyNodeInfo = crate::proto::api::manage::MyNodeInfo;
 
 type ArcMutApiService = Arc<RwLock<Option<Arc<dyn InstanceRpcService>>>>;
->>>>>>> b5074469
 
 #[derive(serde::Serialize, Clone)]
 pub struct Event {
@@ -183,26 +179,7 @@
         Ok(())
     }
 
-<<<<<<< HEAD
-    fn select_proper_rpc_port(cfg: &TomlConfigLoader) {
-        let Some(mut f) = cfg.get_rpc_portal() else {
-            return;
-        };
-
-        if f.port() == 0 {
-            let Some(port) = crate::utils::find_free_tcp_port(15888..15900) else {
-                tracing::warn!("No free port found for RPC portal, skipping setting RPC portal");
-                return;
-            };
-            f.set_port(port);
-            cfg.set_rpc_portal(f);
-        }
-    }
-
-    pub fn start<F>(&mut self, cfg_generator: F) -> Option<Arc<Socks5Server>>
-=======
     pub fn start<F>(&mut self, cfg_generator: F)
->>>>>>> b5074469
     where
         F: FnOnce() -> Result<TomlConfigLoader, anyhow::Error> + Send + Sync,
     {
