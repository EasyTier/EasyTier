#![allow(dead_code)]

#[cfg(test)]
mod tests;

use std::{backtrace, io::Write as _, net::SocketAddr, path::PathBuf};

use anyhow::Context;
use clap::Parser;

mod arch;
mod common;
mod connector;
mod gateway;
mod instance;
mod peer_center;
mod peers;
mod rpc;
mod tunnel;
mod utils;
mod vpn_portal;

use common::config::{
    ConsoleLoggerConfig, FileLoggerConfig, NetworkIdentity, PeerConfig, VpnPortalConfig,
};
use instance::instance::Instance;
use tokio::net::TcpSocket;

use crate::{
    common::{
        config::{ConfigLoader, TomlConfigLoader},
        global_ctx::GlobalCtxEvent,
    },
    utils::init_logger,
};

#[cfg(feature = "mimalloc")]
use mimalloc_rust::*;

#[cfg(feature = "mimalloc")]
#[global_allocator]
static GLOBAL_MIMALLOC: GlobalMiMalloc = GlobalMiMalloc;

#[derive(Parser, Debug)]
#[command(name = "easytier-core", author, version, about, long_about = None)]
struct Cli {
    #[arg(
        short,
        long,
        help = "path to the config file, NOTE: if this is set, all other options will be ignored"
    )]
    config_file: Option<PathBuf>,

    #[arg(
        long,
        help = "network name to identify this vpn network",
        default_value = "default"
    )]
    network_name: String,
    #[arg(
        long,
        help = "network secret to verify this node belongs to the vpn network",
        default_value = ""
    )]
    network_secret: String,

    #[arg(
        short,
        long,
        help = "ipv4 address of this vpn node, if empty, this node will only forward packets and no TUN device will be created"
    )]
    ipv4: Option<String>,

<<<<<<< HEAD
    #[arg(
        short,
        long,
        help = "automatically determine and set IP address by Easytier, and the IP address starts from 10.0.0.1 by default. Warning, if there is an IP conflict in the network when using DHCP, the IP will be automatically changed."
    )]
    dhcp: bool,

    #[arg(short, long, help = "peers to connect initially")]
=======
    #[arg(short, long, help = "peers to connect initially", num_args = 0..)]
>>>>>>> 7532a7c1
    peers: Vec<String>,

    #[arg(short, long, help = "use a public shared node to discover peers")]
    external_node: Option<String>,

    #[arg(
        short = 'n',
        long,
        help = "export local networks to other peers in the vpn"
    )]
    proxy_networks: Vec<String>,

    #[arg(
        short,
        long,
        default_value = "0",
        help = "rpc portal address to listen for management. 0 means random
port, 12345 means listen on 12345 of localhost, 0.0.0.0:12345 means
listen on 12345 of all interfaces. default is 0 and will try 15888 first"
    )]
    rpc_portal: String,

    #[arg(short, long, help = "listeners to accept connections, allow format:
a port number: 11010, means tcp/udp will listen on 11010, ws/wss will listen on 11010 and 11011, wg will listen on 11011
url: tcp://0.0.0.0:11010, tcp can be tcp, udp, ring, wg, ws, wss,
proto:port: wg:11011, means listen on 11011 with wireguard protocol
url and proto:port can occur multiple times.
            ", default_values_t = ["11010".to_string()],
        num_args = 0..)]
    listeners: Vec<String>,

    #[arg(
        long,
        help = "do not listen on any port, only connect to peers",
        default_value = "false"
    )]
    no_listener: bool,

    #[arg(long, help = "console log level", 
        value_parser = clap::builder::PossibleValuesParser::new(["trace", "debug", "info", "warn", "error", "off"]))]
    console_log_level: Option<String>,

    #[arg(long, help = "file log level", 
        value_parser = clap::builder::PossibleValuesParser::new(["trace", "debug", "info", "warn", "error", "off"]))]
    file_log_level: Option<String>,
    #[arg(long, help = "directory to store log files")]
    file_log_dir: Option<String>,

    #[arg(long, help = "host name to identify this device")]
    hostname: Option<String>,

    #[arg(
        short = 'm',
        long,
        default_value = "default",
        help = "instance name to identify this vpn node in same machine"
    )]
    instance_name: String,

    #[arg(
        long,
        help = "url that defines the vpn portal, allow other vpn clients to connect.
example: wg://0.0.0.0:11010/10.14.14.0/24, means the vpn portal is a wireguard server listening on vpn.example.com:11010,
and the vpn client is in network of 10.14.14.0/24"
    )]
    vpn_portal: Option<String>,

    #[arg(long, help = "default protocol to use when connecting to peers")]
    default_protocol: Option<String>,

    #[arg(
        short = 'u',
        long,
        help = "disable encryption for peers communication, default is false, must be same with peers",
        default_value = "false"
    )]
    disable_encryption: bool,

    #[arg(
        long,
        help = "use multi-thread runtime, default is single-thread",
        default_value = "false"
    )]
    multi_thread: bool,

    #[arg(long, help = "do not use ipv6", default_value = "false")]
    disable_ipv6: bool,

    #[arg(
        long,
        help = "mtu of the TUN device, default is 1420 for non-encryption, 1400 for encryption"
    )]
    mtu: Option<u16>,

    #[arg(
        long,
        help = "path to the log file, if not set, will print to stdout",
        default_value = "false"
    )]
    latency_first: bool,
}

impl Cli {
    fn parse_listeners(&self) -> Vec<String> {
        println!("parsing listeners: {:?}", self.listeners);
        let proto_port_offset = vec![("tcp", 0), ("udp", 0), ("wg", 1), ("ws", 1), ("wss", 2)];

        if self.no_listener || self.listeners.is_empty() {
            return vec![];
        }

        let origin_listners = self.listeners.clone();
        let mut listeners: Vec<String> = Vec::new();
        if origin_listners.len() == 1 {
            if let Ok(port) = origin_listners[0].parse::<u16>() {
                for (proto, offset) in proto_port_offset {
                    listeners.push(format!("{}://0.0.0.0:{}", proto, port + offset));
                }
                return listeners;
            }
        }

        for l in &origin_listners {
            let proto_port: Vec<&str> = l.split(':').collect();
            if proto_port.len() > 2 {
                if let Ok(url) = l.parse::<url::Url>() {
                    listeners.push(url.to_string());
                } else {
                    panic!("failed to parse listener: {}", l);
                }
            } else {
                let Some((proto, offset)) = proto_port_offset
                    .iter()
                    .find(|(proto, _)| *proto == proto_port[0])
                else {
                    panic!("unknown protocol: {}", proto_port[0]);
                };

                let port = if proto_port.len() == 2 {
                    proto_port[1].parse::<u16>().unwrap()
                } else {
                    11010 + offset
                };

                listeners.push(format!("{}://0.0.0.0:{}", proto, port));
            }
        }

        println!("parsed listeners: {:?}", listeners);

        listeners
    }

    fn check_tcp_available(port: u16) -> Option<SocketAddr> {
        let s = format!("127.0.0.1:{}", port).parse::<SocketAddr>().unwrap();
        TcpSocket::new_v4().unwrap().bind(s).map(|_| s).ok()
    }

    fn parse_rpc_portal(&self) -> SocketAddr {
        if let Ok(port) = self.rpc_portal.parse::<u16>() {
            if port == 0 {
                // check tcp 15888 first
                for i in 15888..15900 {
                    if let Some(s) = Cli::check_tcp_available(i) {
                        return s;
                    }
                }
                return "127.0.0.1:0".parse().unwrap();
            }
            return format!("127.0.0.1:{}", port).parse().unwrap();
        }

        self.rpc_portal.parse().unwrap()
    }
}

impl From<Cli> for TomlConfigLoader {
    fn from(cli: Cli) -> Self {
        if let Some(config_file) = &cli.config_file {
            println!(
                "NOTICE: loading config file: {:?}, will ignore all command line flags\n",
                config_file
            );
            return TomlConfigLoader::new(config_file)
                .with_context(|| format!("failed to load config file: {:?}", cli.config_file))
                .unwrap();
        }

        let cfg = TomlConfigLoader::default();

        cfg.set_inst_name(cli.instance_name.clone());

        cfg.set_hostname(cli.hostname.clone());

        cfg.set_network_identity(NetworkIdentity::new(
            cli.network_name.clone(),
            cli.network_secret.clone(),
        ));

        cfg.set_dhcp(cli.dhcp);

        if !cli.dhcp {
            if let Some(ipv4) = &cli.ipv4 {
                cfg.set_ipv4(Some(
                    ipv4.parse()
                        .with_context(|| format!("failed to parse ipv4 address: {}", ipv4))
                        .unwrap(),
                ))
            }
        }

        cfg.set_peers(
            cli.peers
                .iter()
                .map(|s| PeerConfig {
                    uri: s
                        .parse()
                        .with_context(|| format!("failed to parse peer uri: {}", s))
                        .unwrap(),
                })
                .collect(),
        );

        cfg.set_listeners(
            cli.parse_listeners()
                .into_iter()
                .map(|s| s.parse().unwrap())
                .collect(),
        );

        for n in cli.proxy_networks.iter() {
            cfg.add_proxy_cidr(
                n.parse()
                    .with_context(|| format!("failed to parse proxy network: {}", n))
                    .unwrap(),
            );
        }

        cfg.set_rpc_portal(cli.parse_rpc_portal());

        if cli.external_node.is_some() {
            let mut old_peers = cfg.get_peers();
            old_peers.push(PeerConfig {
                uri: cli
                    .external_node
                    .clone()
                    .unwrap()
                    .parse()
                    .with_context(|| {
                        format!(
                            "failed to parse external node uri: {}",
                            cli.external_node.unwrap()
                        )
                    })
                    .unwrap(),
            });
            cfg.set_peers(old_peers);
        }

        if cli.console_log_level.is_some() {
            cfg.set_console_logger_config(ConsoleLoggerConfig {
                level: cli.console_log_level.clone(),
            });
        }

        if cli.file_log_dir.is_some() || cli.file_log_level.is_some() {
            cfg.set_file_logger_config(FileLoggerConfig {
                level: cli.file_log_level.clone(),
                dir: cli.file_log_dir.clone(),
                file: Some(format!("easytier-{}", cli.instance_name)),
            });
        }

        if cli.vpn_portal.is_some() {
            let url: url::Url = cli
                .vpn_portal
                .clone()
                .unwrap()
                .parse()
                .with_context(|| {
                    format!(
                        "failed to parse vpn portal url: {}",
                        cli.vpn_portal.unwrap()
                    )
                })
                .unwrap();
            cfg.set_vpn_portal_config(VpnPortalConfig {
                client_cidr: url.path()[1..]
                    .parse()
                    .with_context(|| {
                        format!("failed to parse vpn portal client cidr: {}", url.path())
                    })
                    .unwrap(),
                wireguard_listen: format!("{}:{}", url.host_str().unwrap(), url.port().unwrap())
                    .parse()
                    .with_context(|| {
                        format!(
                            "failed to parse vpn portal wireguard listen address: {}",
                            url.host_str().unwrap()
                        )
                    })
                    .unwrap(),
            });
        }

        let mut f = cfg.get_flags();
        if cli.default_protocol.is_some() {
            f.default_protocol = cli.default_protocol.as_ref().unwrap().clone();
        }
        f.enable_encryption = !cli.disable_encryption;
        f.enable_ipv6 = !cli.disable_ipv6;
        f.latency_first = cli.latency_first;
        if let Some(mtu) = cli.mtu {
            f.mtu = mtu;
        }
        cfg.set_flags(f);

        cfg
    }
}

fn print_event(msg: String) {
    println!(
        "{}: {}",
        chrono::Local::now().format("%Y-%m-%d %H:%M:%S"),
        msg
    );
}

fn peer_conn_info_to_string(p: crate::rpc::PeerConnInfo) -> String {
    format!(
        "my_peer_id: {}, dst_peer_id: {}, tunnel_info: {:?}",
        p.my_peer_id, p.peer_id, p.tunnel
    )
}

fn setup_panic_handler() {
    std::panic::set_hook(Box::new(|info| {
        let backtrace = backtrace::Backtrace::force_capture();
        println!("panic occurred: {:?}", info);
        let _ = std::fs::File::create("easytier-panic.log")
            .and_then(|mut f| f.write_all(format!("{:?}\n{:#?}", info, backtrace).as_bytes()));
        std::process::exit(1);
    }));
}

#[tracing::instrument]
pub async fn async_main(cli: Cli) {
    let cfg: TomlConfigLoader = cli.into();

    init_logger(&cfg, false).unwrap();
    let mut inst = Instance::new(cfg.clone());

    let mut events = inst.get_global_ctx().subscribe();
    tokio::spawn(async move {
        while let Ok(e) = events.recv().await {
            match e {
                GlobalCtxEvent::PeerAdded(p) => {
                    print_event(format!("new peer added. peer_id: {}", p));
                }

                GlobalCtxEvent::PeerRemoved(p) => {
                    print_event(format!("peer removed. peer_id: {}", p));
                }

                GlobalCtxEvent::PeerConnAdded(p) => {
                    print_event(format!(
                        "new peer connection added. conn_info: {}",
                        peer_conn_info_to_string(p)
                    ));
                }

                GlobalCtxEvent::PeerConnRemoved(p) => {
                    print_event(format!(
                        "peer connection removed. conn_info: {}",
                        peer_conn_info_to_string(p)
                    ));
                }

                GlobalCtxEvent::ListenerAddFailed(p, msg) => {
                    print_event(format!(
                        "listener add failed. listener: {}, msg: {}",
                        p, msg
                    ));
                }

                GlobalCtxEvent::ListenerAdded(p) => {
                    if p.scheme() == "ring" {
                        continue;
                    }
                    print_event(format!("new listener added. listener: {}", p));
                }

                GlobalCtxEvent::ConnectionAccepted(local, remote) => {
                    print_event(format!(
                        "new connection accepted. local: {}, remote: {}",
                        local, remote
                    ));
                }

                GlobalCtxEvent::ConnectionError(local, remote, err) => {
                    print_event(format!(
                        "connection error. local: {}, remote: {}, err: {}",
                        local, remote, err
                    ));
                }

                GlobalCtxEvent::TunDeviceReady(dev) => {
                    print_event(format!("tun device ready. dev: {}", dev));
                }

                GlobalCtxEvent::Connecting(dst) => {
                    print_event(format!("connecting to peer. dst: {}", dst));
                }

                GlobalCtxEvent::ConnectError(dst, ip_version, err) => {
                    print_event(format!(
                        "connect to peer error. dst: {}, ip_version: {}, err: {}",
                        dst, ip_version, err
                    ));
                }

                GlobalCtxEvent::VpnPortalClientConnected(portal, client_addr) => {
                    print_event(format!(
                        "vpn portal client connected. portal: {}, client_addr: {}",
                        portal, client_addr
                    ));
                }

                GlobalCtxEvent::VpnPortalClientDisconnected(portal, client_addr) => {
                    print_event(format!(
                        "vpn portal client disconnected. portal: {}, client_addr: {}",
                        portal, client_addr
                    ));
                }

                GlobalCtxEvent::DhcpIpv4Changed(old, new) => {
                    print_event(format!("dhcp ip changed. old: {:?}, new: {:?}", old, new));
                }

                GlobalCtxEvent::DhcpIpv4Conflicted(ip) => {
                    print_event(format!("dhcp ip conflict. ip: {:?}", ip));
                }
            }
        }
    });

    println!("Starting easytier with config:");
    println!("############### TOML ###############\n");
    println!("{}", cfg.dump());
    println!("-----------------------------------");

    inst.run().await.unwrap();

    inst.wait().await;
}

fn main() {
    setup_panic_handler();

    let cli = Cli::parse();
    tracing::info!(cli = ?cli, "cli args parsed");

    if cli.multi_thread {
        tokio::runtime::Builder::new_multi_thread()
            .worker_threads(2)
            .enable_all()
            .build()
            .unwrap()
            .block_on(async move { async_main(cli).await })
    } else {
        tokio::runtime::Builder::new_current_thread()
            .enable_all()
            .build()
            .unwrap()
            .block_on(async move { async_main(cli).await })
    }
}<|MERGE_RESOLUTION|>--- conflicted
+++ resolved
@@ -71,7 +71,6 @@
     )]
     ipv4: Option<String>,
 
-<<<<<<< HEAD
     #[arg(
         short,
         long,
@@ -79,10 +78,7 @@
     )]
     dhcp: bool,
 
-    #[arg(short, long, help = "peers to connect initially")]
-=======
     #[arg(short, long, help = "peers to connect initially", num_args = 0..)]
->>>>>>> 7532a7c1
     peers: Vec<String>,
 
     #[arg(short, long, help = "use a public shared node to discover peers")]
