--- conflicted
+++ resolved
@@ -191,8 +191,6 @@
             cli.network_secret.clone(),
         ));
 
-<<<<<<< HEAD
-        cfg.set_netns(cli.net_ns.clone());
 
         cfg.set_dhcp(cli.dhcp);
 
@@ -204,14 +202,7 @@
                         .unwrap(),
                 )
             }
-=======
-        if let Some(ipv4) = &cli.ipv4 {
-            cfg.set_ipv4(
-                ipv4.parse()
-                    .with_context(|| format!("failed to parse ipv4 address: {}", ipv4))
-                    .unwrap(),
-            )
->>>>>>> 4e9b07f8
+
         }
 
         cfg.set_peers(
