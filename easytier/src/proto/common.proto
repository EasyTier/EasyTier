syntax = "proto3";

import "error.proto";

package common;

message FlagsInConfig {
  string default_protocol = 1;
  string dev_name = 2;
  bool enable_encryption = 3;
  bool enable_ipv6 = 4;
  uint32 mtu = 5;
  bool latency_first = 6;
  bool enable_exit_node = 7;
  bool no_tun = 8;
  bool use_smoltcp = 9;
  string relay_network_whitelist = 10;
  bool disable_p2p = 11;
  bool relay_all_peer_rpc = 12;
  bool disable_udp_hole_punching = 13;
  // string ipv6_listener = 14; [deprecated = true]; use -l udp://[::]:12345
  // instead
  bool multi_thread = 15;
  CompressionAlgoPb data_compress_algo = 16;
  bool bind_device = 17;

  // should we convert all tcp streams into kcp streams
  bool enable_kcp_proxy = 18;
  // does this peer allow kcp input
  bool disable_kcp_input = 19;
  // disable relay local network kcp packets
  bool disable_relay_kcp = 20;
  bool proxy_forward_by_system = 21;

  // enable magic dns or not
  bool accept_dns = 22;
  // enable private mode
  bool private_mode = 23;

  // should we convert all tcp streams into quic streams
  bool enable_quic_proxy = 24;
  // does this peer allow quic input
  bool disable_quic_input = 25;

  // a global relay limit, only work for foreign network
  uint64 foreign_relay_bps_limit = 26;

  uint32 multi_thread_count = 27;

<<<<<<< HEAD
  // encryption algorithm to use, empty string means default (aes-gcm)
  string encryption_algorithm = 28;
=======
  // enable relay foreign network kcp packets
  bool enable_relay_foreign_network_kcp = 28;
>>>>>>> 8ffc2f12
}

message RpcDescriptor {
  // allow same service registered multiple times in different domain
  string domain_name = 1;

  string proto_name = 2;
  string service_name = 3;
  uint32 method_index = 4;
}

message RpcRequest {
  RpcDescriptor descriptor = 1 [ deprecated = true ];

  bytes request = 2;
  int32 timeout_ms = 3;
}

message RpcResponse {
  bytes response = 1;
  error.Error error = 2;

  uint64 runtime_us = 3;
}

enum CompressionAlgoPb {
  Invalid = 0;
  None = 1;
  Zstd = 2;
}

message RpcCompressionInfo {
  // use this to compress the content
  CompressionAlgoPb algo = 1;

  // tell the peer which compression algo is used to compress the next
  // response/request
  CompressionAlgoPb accepted_algo = 2;
}

message RpcPacket {
  uint32 from_peer = 1;
  uint32 to_peer = 2;
  int64 transaction_id = 3;

  RpcDescriptor descriptor = 4;
  bytes body = 5;
  bool is_request = 6;

  uint32 total_pieces = 7;
  uint32 piece_idx = 8;

  int32 trace_id = 9;

  RpcCompressionInfo compression_info = 10;
}

message Void {}

message UUID {
  uint32 part1 = 1;
  uint32 part2 = 2;
  uint32 part3 = 3;
  uint32 part4 = 4;
}

enum NatType {
  // has NAT; but own a single public IP, port is not changed
  Unknown = 0;
  OpenInternet = 1;
  NoPAT = 2;
  FullCone = 3;
  Restricted = 4;
  PortRestricted = 5;
  Symmetric = 6;
  SymUdpFirewall = 7;
  SymmetricEasyInc = 8;
  SymmetricEasyDec = 9;
}

message Ipv4Addr { uint32 addr = 1; }

message Ipv6Addr {
  uint32 part1 = 1;
  uint32 part2 = 2;
  uint32 part3 = 3;
  uint32 part4 = 4;
}

message Ipv4Inet {
  Ipv4Addr address = 1;
  uint32 network_length = 2;
}

message Ipv6Inet {
  Ipv6Addr address = 1;
  uint32 network_length = 2;
}

message IpInet {
  oneof ip {
    Ipv4Inet ipv4 = 1;
    Ipv6Inet ipv6 = 2;
  };
}

message Url { string url = 1; }

message SocketAddr {
  oneof ip {
    Ipv4Addr ipv4 = 1;
    Ipv6Addr ipv6 = 2;
  };
  uint32 port = 3;
}

message TunnelInfo {
  string tunnel_type = 1;
  common.Url local_addr = 2;
  common.Url remote_addr = 3;
}

message StunInfo {
  NatType udp_nat_type = 1;
  NatType tcp_nat_type = 2;
  int64 last_update_time = 3;
  repeated string public_ip = 4;
  uint32 min_port = 5;
  uint32 max_port = 6;
}

message PeerFeatureFlag {
  bool is_public_server = 1;
  bool avoid_relay_data = 2;
  bool kcp_input = 3;
  bool no_relay_kcp = 4;
}

enum SocketType {
  TCP = 0;
  UDP = 1;
}

message PortForwardConfigPb {
  SocketAddr bind_addr = 1;
  SocketAddr dst_addr = 2;
  SocketType socket_type = 3;
}

message ProxyDstInfo { SocketAddr dst_addr = 1; }

message LimiterConfig {
  optional uint64 burst_rate =
      1; // default 1 means no burst (capacity is same with bps)
  optional uint64 bps = 2; // default 0 means no limit (unit is B/s)
  optional uint64 fill_duration_ms =
      3; // default 10ms, the period to fill the bucket
}<|MERGE_RESOLUTION|>--- conflicted
+++ resolved
@@ -47,13 +47,11 @@
 
   uint32 multi_thread_count = 27;
 
-<<<<<<< HEAD
-  // encryption algorithm to use, empty string means default (aes-gcm)
-  string encryption_algorithm = 28;
-=======
   // enable relay foreign network kcp packets
   bool enable_relay_foreign_network_kcp = 28;
->>>>>>> 8ffc2f12
+  
+    // encryption algorithm to use, empty string means default (aes-gcm)
+  string encryption_algorithm = 29;
 }
 
 message RpcDescriptor {
