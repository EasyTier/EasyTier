use std::{
    any::Any,
    net::{IpAddr, SocketAddr},
    pin::Pin,
    sync::{Arc, Mutex},
    task::{ready, Poll},
};

use futures::{stream::FuturesUnordered, Future, Sink, Stream};
use network_interface::NetworkInterfaceConfig as _;
use pin_project_lite::pin_project;
use tokio::io::{AsyncRead, AsyncWrite, ReadBuf};

use bytes::{Buf, BufMut, Bytes, BytesMut};
use tokio_stream::StreamExt;
use tokio_util::io::poll_write_buf;
use zerocopy::FromBytes as _;

use crate::{
    rpc::TunnelInfo,
    tunnel::packet_def::{ZCPacket, PEER_MANAGER_HEADER_SIZE},
};

use super::{
    buf::BufList,
    packet_def::{TCPTunnelHeader, ZCPacketType, TCP_TUNNEL_HEADER_SIZE},
    SinkItem, StreamItem, Tunnel, TunnelError, ZCPacketSink, ZCPacketStream,
};

pub struct TunnelWrapper<R, W> {
    reader: Arc<Mutex<Option<R>>>,
    writer: Arc<Mutex<Option<W>>>,
    info: Option<TunnelInfo>,
    associate_data: Option<Box<dyn Any + Send + 'static>>,
}

impl<R, W> TunnelWrapper<R, W> {
    pub fn new(reader: R, writer: W, info: Option<TunnelInfo>) -> Self {
        Self::new_with_associate_data(reader, writer, info, None)
    }

    pub fn new_with_associate_data(
        reader: R,
        writer: W,
        info: Option<TunnelInfo>,
        associate_data: Option<Box<dyn Any + Send + 'static>>,
    ) -> Self {
        TunnelWrapper {
            reader: Arc::new(Mutex::new(Some(reader))),
            writer: Arc::new(Mutex::new(Some(writer))),
            info,
            associate_data,
        }
    }
}

impl<R, W> Tunnel for TunnelWrapper<R, W>
where
    R: ZCPacketStream + Send + 'static,
    W: ZCPacketSink + Send + 'static,
{
    fn split(&self) -> (Pin<Box<dyn ZCPacketStream>>, Pin<Box<dyn ZCPacketSink>>) {
        let reader = self.reader.lock().unwrap().take().unwrap();
        let writer = self.writer.lock().unwrap().take().unwrap();
        (Box::pin(reader), Box::pin(writer))
    }

    fn info(&self) -> Option<TunnelInfo> {
        self.info.clone()
    }
}

// a length delimited codec for async reader
pin_project! {
    pub struct FramedReader<R> {
        #[pin]
        reader: R,
        buf: BytesMut,
        state: FrameReaderState,
        max_packet_size: usize,
        associate_data: Option<Box<dyn Any + Send + 'static>>,
    }
}

// usize means the size remaining to read
enum FrameReaderState {
    ReadingHeader(usize),
    ReadingBody(usize),
}

impl<R> FramedReader<R> {
    pub fn new(reader: R, max_packet_size: usize) -> Self {
        Self::new_with_associate_data(reader, max_packet_size, None)
    }

    pub fn new_with_associate_data(
        reader: R,
        max_packet_size: usize,
        associate_data: Option<Box<dyn Any + Send + 'static>>,
    ) -> Self {
        FramedReader {
            reader,
            buf: BytesMut::with_capacity(max_packet_size),
            state: FrameReaderState::ReadingHeader(4),
            max_packet_size,
            associate_data,
        }
    }

    fn extract_one_packet(buf: &mut BytesMut) -> Option<ZCPacket> {
        if buf.len() < TCP_TUNNEL_HEADER_SIZE {
            // header is not complete
            return None;
        }

        let header = TCPTunnelHeader::ref_from_prefix(&buf[..]).unwrap();
        let body_len = header.len.get() as usize;
        if buf.len() < TCP_TUNNEL_HEADER_SIZE + body_len {
            // body is not complete
            return None;
        }

        // extract one packet
        let packet_buf = buf.split_to(TCP_TUNNEL_HEADER_SIZE + body_len);
        Some(ZCPacket::new_from_buf(packet_buf, ZCPacketType::TCP))
    }
}

impl<R> Stream for FramedReader<R>
where
    R: AsyncRead + Send + 'static + Unpin,
{
    type Item = StreamItem;

    fn poll_next(
        self: Pin<&mut Self>,
        cx: &mut std::task::Context<'_>,
    ) -> std::task::Poll<Option<Self::Item>> {
        let mut self_mut = self.project();

        loop {
            while let Some(packet) = Self::extract_one_packet(self_mut.buf) {
                return Poll::Ready(Some(Ok(packet)));
            }

            reserve_buf(
                &mut self_mut.buf,
                *self_mut.max_packet_size,
<<<<<<< HEAD
                *self_mut.max_packet_size * 8,
=======
                *self_mut.max_packet_size * 32,
>>>>>>> f665de9b
            );

            let cap = self_mut.buf.capacity() - self_mut.buf.len();
            let buf = self_mut.buf.chunk_mut().as_mut_ptr();
            let buf = unsafe { std::slice::from_raw_parts_mut(buf, cap) };
            let mut buf = ReadBuf::new(buf);

            let ret = ready!(self_mut.reader.as_mut().poll_read(cx, &mut buf));
            let len = buf.filled().len();
            unsafe { self_mut.buf.advance_mut(len) };

            match ret {
                Ok(_) => {
                    if len == 0 {
                        return Poll::Ready(None);
                    }
                }
                Err(e) => {
                    return Poll::Ready(Some(Err(TunnelError::IOError(e))));
                }
            }
        }
    }
}

pub trait ZCPacketToBytes {
    fn into_bytes(&self, zc_packet: ZCPacket) -> Result<Bytes, TunnelError>;
}

pub struct TcpZCPacketToBytes;
impl ZCPacketToBytes for TcpZCPacketToBytes {
    fn into_bytes(&self, item: ZCPacket) -> Result<Bytes, TunnelError> {
        let mut item = item.convert_type(ZCPacketType::TCP);

        let tcp_len = PEER_MANAGER_HEADER_SIZE + item.payload_len();
        let Some(header) = item.mut_tcp_tunnel_header() else {
            return Err(TunnelError::InvalidPacket("packet too short".to_string()));
        };
        header.len.set(tcp_len.try_into().unwrap());

        Ok(item.into_bytes())
    }
}

pin_project! {
    pub struct FramedWriter<W, C> {
        #[pin]
        writer: W,
        sending_bufs: BufList<Bytes>,
        associate_data: Option<Box<dyn Any + Send + 'static>>,

        converter: C,
    }
}

impl<W, C> FramedWriter<W, C> {
    fn max_buffer_count(&self) -> usize {
        64
    }
}

impl<W> FramedWriter<W, TcpZCPacketToBytes> {
    pub fn new(writer: W) -> Self {
        Self::new_with_associate_data(writer, None)
    }

    pub fn new_with_associate_data(
        writer: W,
        associate_data: Option<Box<dyn Any + Send + 'static>>,
    ) -> Self {
        FramedWriter {
            writer,
            sending_bufs: BufList::new(),
            associate_data,
            converter: TcpZCPacketToBytes {},
        }
    }
}

impl<W, C: ZCPacketToBytes + Send + 'static> FramedWriter<W, C> {
    pub fn new_with_converter(writer: W, converter: C) -> Self {
        Self::new_with_converter_and_associate_data(writer, converter, None)
    }

    pub fn new_with_converter_and_associate_data(
        writer: W,
        converter: C,
        associate_data: Option<Box<dyn Any + Send + 'static>>,
    ) -> Self {
        FramedWriter {
            writer,
            sending_bufs: BufList::new(),
            associate_data,
            converter,
        }
    }
}

impl<W, C> Sink<SinkItem> for FramedWriter<W, C>
where
    W: AsyncWrite + Send + 'static,
    C: ZCPacketToBytes + Send + 'static,
{
    type Error = TunnelError;

    fn poll_ready(
        mut self: Pin<&mut Self>,
        cx: &mut std::task::Context<'_>,
    ) -> std::task::Poll<Result<(), Self::Error>> {
        let max_buffer_count = self.max_buffer_count();
        if self.sending_bufs.bufs_cnt() >= max_buffer_count {
            self.as_mut().poll_flush(cx)
        } else {
            tracing::trace!(bufs_cnt = self.sending_bufs.bufs_cnt(), "ready to send");
            Poll::Ready(Ok(()))
        }
    }

    fn start_send(self: Pin<&mut Self>, item: ZCPacket) -> Result<(), Self::Error> {
        let pinned = self.project();
        pinned.sending_bufs.push(pinned.converter.into_bytes(item)?);

        Ok(())
    }

    fn poll_flush(
        self: Pin<&mut Self>,
        cx: &mut std::task::Context<'_>,
    ) -> Poll<Result<(), Self::Error>> {
        let mut pinned = self.project();
        let mut remaining = pinned.sending_bufs.remaining();
        while remaining != 0 {
            let n = ready!(poll_write_buf(
                pinned.writer.as_mut(),
                cx,
                pinned.sending_bufs
            ))?;
            if n == 0 {
                return Poll::Ready(Err(TunnelError::IOError(std::io::Error::new(
                    std::io::ErrorKind::WriteZero,
                    "failed to \
                     write frame to transport",
                ))));
            }
            remaining -= n;
        }

        tracing::trace!(?remaining, "flushed");

        // Try flushing the underlying IO
        ready!(pinned.writer.poll_flush(cx))?;

        Poll::Ready(Ok(()))
    }

    fn poll_close(
        mut self: Pin<&mut Self>,
        cx: &mut std::task::Context<'_>,
    ) -> Poll<Result<(), Self::Error>> {
        ready!(self.as_mut().poll_flush(cx))?;
        ready!(self.project().writer.poll_shutdown(cx))?;

        Poll::Ready(Ok(()))
    }
}

pub(crate) fn get_interface_name_by_ip(local_ip: &IpAddr) -> Option<String> {
    if local_ip.is_unspecified() || local_ip.is_multicast() {
        return None;
    }
    let ifaces = network_interface::NetworkInterface::show().ok()?;
    for iface in ifaces {
        for addr in iface.addr {
            if addr.ip() == *local_ip {
                return Some(iface.name);
            }
        }
    }

    tracing::error!(?local_ip, "can not find interface name by ip");
    None
}

pub(crate) fn setup_sokcet2_ext(
    socket2_socket: &socket2::Socket,
    bind_addr: &SocketAddr,
    bind_dev: Option<String>,
) -> Result<(), TunnelError> {
    #[cfg(target_os = "windows")]
    {
        let is_udp = matches!(socket2_socket.r#type()?, socket2::Type::DGRAM);
        crate::arch::windows::setup_socket_for_win(socket2_socket, bind_addr, bind_dev, is_udp)?;
    }

    if bind_addr.is_ipv6() {
        socket2_socket.set_only_v6(true)?;
    }

    socket2_socket.set_nonblocking(true)?;
    socket2_socket.set_reuse_address(true)?;
    socket2_socket.bind(&socket2::SockAddr::from(*bind_addr))?;

    // #[cfg(all(unix, not(target_os = "solaris"), not(target_os = "illumos")))]
    // socket2_socket.set_reuse_port(true)?;

    if bind_addr.ip().is_unspecified() {
        return Ok(());
    }

    // linux/mac does not use interface of bind_addr to send packet, so we need to bind device
    // win can handle this with bind correctly
    #[cfg(any(target_os = "ios", target_os = "macos"))]
    if let Some(dev_name) = bind_dev {
        // use IP_BOUND_IF to bind device
        unsafe {
            let dev_idx = nix::libc::if_nametoindex(dev_name.as_str().as_ptr() as *const i8);
            tracing::warn!(?dev_idx, ?dev_name, "bind device");
            socket2_socket.bind_device_by_index_v4(std::num::NonZeroU32::new(dev_idx))?;
            tracing::warn!(?dev_idx, ?dev_name, "bind device doen");
        }
    }

    #[cfg(any(target_os = "android", target_os = "fuchsia", target_os = "linux"))]
    if let Some(dev_name) = bind_dev {
        tracing::trace!(dev_name = ?dev_name, "bind device");
        socket2_socket.bind_device(Some(dev_name.as_bytes()))?;
    }

    Ok(())
}

pub(crate) async fn wait_for_connect_futures<Fut, Ret, E>(
    mut futures: FuturesUnordered<Fut>,
) -> Result<Ret, TunnelError>
where
    Fut: Future<Output = Result<Ret, E>> + Send + Sync,
    E: std::error::Error + Into<TunnelError> + Send + Sync + 'static,
{
    // return last error
    let mut last_err = None;

    while let Some(ret) = futures.next().await {
        if let Err(e) = ret {
            last_err = Some(e.into());
        } else {
            return ret.map_err(|e| e.into());
        }
    }

    Err(last_err.unwrap_or(TunnelError::Shutdown))
}

pub(crate) fn setup_sokcet2(
    socket2_socket: &socket2::Socket,
    bind_addr: &SocketAddr,
) -> Result<(), TunnelError> {
    setup_sokcet2_ext(
        socket2_socket,
        bind_addr,
        super::common::get_interface_name_by_ip(&bind_addr.ip()),
    )
}

pub fn reserve_buf(buf: &mut BytesMut, min_size: usize, max_size: usize) {
    if buf.capacity() < min_size {
        buf.reserve(max_size);
    }
}

pub mod tests {
    use std::time::Instant;

    use futures::{SinkExt, StreamExt, TryStreamExt};
    use tokio_util::bytes::{BufMut, Bytes, BytesMut};

    use crate::{
        common::netns::NetNS,
        tunnel::{packet_def::ZCPacket, TunnelConnector, TunnelListener},
    };

    pub async fn _tunnel_echo_server(tunnel: Box<dyn super::Tunnel>, once: bool) {
        let (mut recv, mut send) = tunnel.split();

        if !once {
            while let Some(item) = recv.next().await {
                let Ok(msg) = item else {
                    continue;
                };
                if let Err(_) = send.send(msg).await {
                    break;
                }
            }
        } else {
            let Some(ret) = recv.next().await else {
                assert!(false, "recv error");
                return;
            };

            if ret.is_err() {
                tracing::debug!(?ret, "recv error");
                return;
            }

            let res = ret.unwrap();
            tracing::debug!(?res, "recv a msg, try echo back");
            send.send(res).await.unwrap();
        }
        let _ = send.flush().await;
        let _ = send.close().await;

        tracing::warn!("echo server exit...");
    }

    pub(crate) async fn _tunnel_pingpong<L, C>(listener: L, connector: C)
    where
        L: TunnelListener + Send + Sync + 'static,
        C: TunnelConnector + Send + Sync + 'static,
    {
        _tunnel_pingpong_netns(listener, connector, NetNS::new(None), NetNS::new(None)).await
    }

    pub(crate) async fn _tunnel_pingpong_netns<L, C>(
        mut listener: L,
        mut connector: C,
        l_netns: NetNS,
        c_netns: NetNS,
    ) where
        L: TunnelListener + Send + Sync + 'static,
        C: TunnelConnector + Send + Sync + 'static,
    {
        l_netns
            .run_async(|| async {
                listener.listen().await.unwrap();
            })
            .await;

        let lis = tokio::spawn(async move {
            let ret = listener.accept().await.unwrap();
            println!("accept: {:?}", ret.info());
            assert_eq!(
                ret.info().unwrap().local_addr,
                listener.local_url().to_string()
            );
            _tunnel_echo_server(ret, false).await
        });

        let tunnel = c_netns.run_async(|| connector.connect()).await.unwrap();
        println!("connect: {:?}", tunnel.info());

        assert_eq!(
            tunnel.info().unwrap().remote_addr,
            connector.remote_url().to_string()
        );

        let (mut recv, mut send) = tunnel.split();

        send.send(ZCPacket::new_with_payload("12345678abcdefg".as_bytes()))
            .await
            .unwrap();

        let ret = tokio::time::timeout(tokio::time::Duration::from_secs(1), recv.next())
            .await
            .unwrap()
            .unwrap()
            .unwrap();
        println!("echo back: {:?}", ret);
        assert_eq!(ret.payload(), Bytes::from("12345678abcdefg"));

        send.close().await.unwrap();

        if ["udp", "wg"].contains(&connector.remote_url().scheme()) {
            lis.abort();
        } else {
            // lis should finish in 1 second
            let ret = tokio::time::timeout(tokio::time::Duration::from_secs(1), lis).await;
            assert!(ret.is_ok());
        }
    }

    pub(crate) async fn _tunnel_bench<L, C>(mut listener: L, mut connector: C)
    where
        L: TunnelListener + Send + Sync + 'static,
        C: TunnelConnector + Send + Sync + 'static,
    {
        listener.listen().await.unwrap();

        let lis = tokio::spawn(async move {
            let ret = listener.accept().await.unwrap();
            _tunnel_echo_server(ret, false).await
        });

        let tunnel = connector.connect().await.unwrap();

        let (recv, mut send) = tunnel.split();

        // prepare a 4k buffer with random data
        let mut send_buf = BytesMut::new();
        for _ in 0..64 {
            send_buf.put_i128(rand::random::<i128>());
        }

        let r = tokio::spawn(async move {
            let now = Instant::now();
            let count = recv
                .try_fold(0usize, |mut ret, _| async move {
                    ret += 1;
                    Ok(ret)
                })
                .await
                .unwrap();

            println!(
                "bps: {}",
                (count / 1024) * 4 / now.elapsed().as_secs() as usize
            );
        });

        let now = Instant::now();
        while now.elapsed().as_secs() < 10 {
            // send.feed(item)
            let item = ZCPacket::new_with_payload(send_buf.as_ref());
            let _ = send.feed(item).await.unwrap();
        }

        send.close().await.unwrap();
        drop(send);
        drop(connector);
        drop(tunnel);

        tracing::warn!("wait for recv to finish...");

        let _ = tokio::join!(r);

        lis.abort();
        let _ = tokio::join!(lis);
    }

    pub fn enable_log() {
        let filter = tracing_subscriber::EnvFilter::builder()
            .with_default_directive(tracing::level_filters::LevelFilter::DEBUG.into())
            .from_env()
            .unwrap()
            .add_directive("tarpc=error".parse().unwrap());
        tracing_subscriber::fmt::fmt()
            .pretty()
            .with_env_filter(filter)
            .init();
    }
}<|MERGE_RESOLUTION|>--- conflicted
+++ resolved
@@ -146,11 +146,7 @@
             reserve_buf(
                 &mut self_mut.buf,
                 *self_mut.max_packet_size,
-<<<<<<< HEAD
-                *self_mut.max_packet_size * 8,
-=======
                 *self_mut.max_packet_size * 32,
->>>>>>> f665de9b
             );
 
             let cap = self_mut.buf.capacity() - self_mut.buf.len();
