use std::{fmt::Debug, sync::Arc};

use async_trait::async_trait;
use bytes::BytesMut;
use dashmap::DashMap;
use futures::{stream::FuturesUnordered, StreamExt};
use rand::{Rng, SeedableRng};

use std::net::SocketAddr;
use tokio::{
    net::UdpSocket,
    sync::mpsc::{Receiver, Sender, UnboundedReceiver, UnboundedSender},
    task::{JoinHandle, JoinSet},
};

use tracing::{instrument, Instrument};

use crate::{
    common::join_joinset_background,
    rpc::TunnelInfo,
    tunnel::{
        build_url_from_socket_addr,
        common::{reserve_buf, TunnelWrapper},
        packet_def::{UdpPacketType, ZCPacket, ZCPacketType},
        ring::RingTunnel,
    },
};

use super::{
    common::{setup_sokcet2, setup_sokcet2_ext, wait_for_connect_futures},
    packet_def::{UDPTunnelHeader, UDP_TUNNEL_HEADER_SIZE},
    ring::{RingSink, RingStream},
    IpVersion, Tunnel, TunnelConnCounter, TunnelError, TunnelListener, TunnelUrl,
};

pub const UDP_DATA_MTU: usize = 2000;

type UdpCloseEventSender = UnboundedSender<Option<TunnelError>>;
type UdpCloseEventReceiver = UnboundedReceiver<Option<TunnelError>>;

fn new_udp_packet<F>(f: F, udp_body: Option<&mut [u8]>) -> ZCPacket
where
    F: FnOnce(&mut UDPTunnelHeader),
{
    let mut buf = BytesMut::new();
    buf.resize(
        UDP_TUNNEL_HEADER_SIZE + udp_body.as_ref().map(|v| v.len()).unwrap_or(0),
        0,
    );
    buf[UDP_TUNNEL_HEADER_SIZE..].copy_from_slice(udp_body.unwrap());

    let mut ret = ZCPacket::new_from_buf(buf, ZCPacketType::UDP);
    let header = ret.mut_udp_tunnel_header().unwrap();
    f(header);
    ret
}

fn new_syn_packet(conn_id: u32, magic: u64) -> ZCPacket {
    new_udp_packet(
        |header| {
            header.msg_type = UdpPacketType::Syn as u8;
            header.conn_id.set(conn_id);
            header.len.set(8);
        },
        Some(&mut magic.to_le_bytes()),
    )
}

fn new_sack_packet(conn_id: u32, magic: u64) -> ZCPacket {
    new_udp_packet(
        |header| {
            header.msg_type = UdpPacketType::Sack as u8;
            header.conn_id.set(conn_id);
            header.len.set(8);
        },
        Some(&mut magic.to_le_bytes()),
    )
}

pub fn new_hole_punch_packet() -> ZCPacket {
    // generate a 128 bytes vec with random data
    let mut rng = rand::rngs::StdRng::from_entropy();
    let mut buf = vec![0u8; 128];
    rng.fill(&mut buf[..]);
    new_udp_packet(
        |header| {
            header.msg_type = UdpPacketType::HolePunch as u8;
            header.conn_id.set(0);
            header.len.set(0);
        },
        Some(&mut buf),
    )
}

fn get_zcpacket_from_buf(buf: BytesMut) -> Result<ZCPacket, TunnelError> {
    let dg_size = buf.len();
    if dg_size < UDP_TUNNEL_HEADER_SIZE {
        return Err(TunnelError::InvalidPacket(format!(
            "udp packet size too small: {:?}, packet: {:?}",
            dg_size, buf
        )));
    }

    let zc_packet = ZCPacket::new_from_buf(buf, ZCPacketType::UDP);
    let header = zc_packet.udp_tunnel_header().unwrap();
    let payload_len = header.len.get() as usize;
    if payload_len != dg_size - UDP_TUNNEL_HEADER_SIZE {
        return Err(TunnelError::InvalidPacket(format!(
            "udp packet payload len not match: header len: {:?}, real len: {:?}",
            payload_len, dg_size
        )));
    }

    Ok(zc_packet)
}

#[instrument]
async fn forward_from_ring_to_udp(
    mut ring_recv: RingStream,
    socket: &Arc<UdpSocket>,
    addr: &SocketAddr,
    conn_id: u32,
) -> Option<TunnelError> {
    tracing::debug!("udp forward from ring to udp");
    loop {
        let Some(buf) = ring_recv.next().await else {
            return None;
        };
        let packet = match buf {
            Ok(v) => v,
            Err(e) => {
                return Some(e);
            }
        };

        let mut packet = packet.convert_type(ZCPacketType::UDP);
        let udp_payload_len = packet.udp_payload().len();
        let header = packet.mut_udp_tunnel_header().unwrap();
        header.conn_id.set(conn_id);
        header.len.set(udp_payload_len as u16);
        header.msg_type = UdpPacketType::Data as u8;

        let buf = packet.into_bytes();
        tracing::trace!(?udp_payload_len, ?buf, "udp forward from ring to udp");
        let ret = socket.send_to(&buf, &addr).await;
        if ret.is_err() {
            return Some(TunnelError::IOError(ret.unwrap_err()));
        } else if ret.unwrap() == 0 {
            return None;
        }
    }
}

struct UdpConnection {
    socket: Arc<UdpSocket>,
    conn_id: u32,
    dst_addr: SocketAddr,

    ring_sender: RingSink,
    forward_task: JoinHandle<()>,
}

impl UdpConnection {
    pub fn new(
        socket: Arc<UdpSocket>,
        conn_id: u32,
        dst_addr: SocketAddr,
        ring_sender: RingSink,
        ring_recv: RingStream,
        close_event_sender: UdpCloseEventSender,
    ) -> Self {
        let s = socket.clone();
        let forward_task = tokio::spawn(async move {
            let close_event_sender = close_event_sender;
            let err = forward_from_ring_to_udp(ring_recv, &s, &dst_addr, conn_id).await;
            if let Err(e) = close_event_sender.send(err) {
                tracing::error!(?e, "udp send close event error");
            }
        });

        Self {
            socket,
            conn_id,
            dst_addr,
            ring_sender,
            forward_task,
        }
    }
}

impl Drop for UdpConnection {
    fn drop(&mut self) {
        self.forward_task.abort();
    }
}

#[derive(Clone)]
struct UdpTunnelListenerData {
    local_url: url::Url,
    socket: Option<Arc<UdpSocket>>,
    sock_map: Arc<DashMap<SocketAddr, UdpConnection>>,
    conn_send: Sender<Box<dyn Tunnel>>,
    close_event_sender: UdpCloseEventSender,
}

impl UdpTunnelListenerData {
    pub fn new(
        local_url: url::Url,
        conn_send: Sender<Box<dyn Tunnel>>,
        close_event_sender: UdpCloseEventSender,
    ) -> Self {
        Self {
            local_url,
            socket: None,
            sock_map: Arc::new(DashMap::new()),
            conn_send,
            close_event_sender,
        }
    }

    async fn handle_new_connect(self: Self, remote_addr: SocketAddr, zc_packet: ZCPacket) {
        let udp_payload = zc_packet.udp_payload();
        if udp_payload.len() != 8 {
            tracing::warn!(
                "udp syn packet payload len not match: {:?}, packet: {:?}",
                udp_payload.len(),
                zc_packet,
            );
            return;
        }
        let magic = u64::from_le_bytes(udp_payload[..8].try_into().unwrap());
        let conn_id = zc_packet.udp_tunnel_header().unwrap().conn_id.get();

        tracing::info!(?conn_id, ?remote_addr, "udp connection accept handling",);
        let socket = self.socket.as_ref().unwrap().clone();

        let sack_buf = new_sack_packet(conn_id, magic).into_bytes();
        if let Err(e) = socket.send_to(&sack_buf, remote_addr).await {
            tracing::error!(?e, "udp send sack packet error");
            return;
        }

        let ring_for_send_udp = Arc::new(RingTunnel::new(128));
        let ring_for_recv_udp = Arc::new(RingTunnel::new(128));
        tracing::debug!(
            ?ring_for_send_udp,
            ?ring_for_recv_udp,
            "udp build tunnel for listener"
        );

        let internal_conn = UdpConnection::new(
            socket.clone(),
            conn_id,
            remote_addr,
            RingSink::new(ring_for_recv_udp.clone()),
            RingStream::new(ring_for_send_udp.clone()),
            self.close_event_sender.clone(),
        );
        self.sock_map.insert(remote_addr, internal_conn);

        let conn = Box::new(TunnelWrapper::new(
            Box::new(RingStream::new(ring_for_recv_udp)),
            Box::new(RingSink::new(ring_for_send_udp)),
            Some(TunnelInfo {
                tunnel_type: "udp".to_owned(),
                local_addr: self.local_url.clone().into(),
                remote_addr: build_url_from_socket_addr(&remote_addr.to_string(), "udp").into(),
            }),
        ));

        tracing::info!(info = ?conn.info().unwrap().remote_addr, "udp connection accept done");

        if let Err(e) = self.conn_send.send(conn).await {
            tracing::warn!(?e, "udp send conn to accept channel error");
        }
    }

    async fn try_forward_packet(
        self: &Self,
        remote_addr: &SocketAddr,
        conn_id: u32,
        p: ZCPacket,
    ) -> Result<(), TunnelError> {
        let Some(conn) = self.sock_map.get(remote_addr) else {
            return Err(TunnelError::InternalError(
                "udp connection not found".to_owned(),
            ));
        };

        if conn.conn_id != conn_id {
            return Err(TunnelError::ConnIdNotMatch(conn.conn_id, conn_id));
        }

        if !conn.ring_sender.has_empty_slot() {
            return Err(TunnelError::BufferFull);
        }

        conn.ring_sender.push_no_check(p)?;

        Ok(())
    }

    async fn process_forward_packet(&self, zc_packet: ZCPacket, addr: &SocketAddr) {
        let header = zc_packet.udp_tunnel_header().unwrap();
        if header.msg_type == UdpPacketType::Syn as u8 {
            tokio::spawn(Self::handle_new_connect(self.clone(), *addr, zc_packet));
        } else {
            if let Err(e) = self
                .try_forward_packet(addr, header.conn_id.get(), zc_packet)
                .await
            {
                tracing::trace!(?e, "udp forward packet error");
            }
        }
    }

    async fn do_forward_task(self: Self) {
        let socket = self.socket.as_ref().unwrap().clone();
        let mut buf = BytesMut::new();
        loop {
<<<<<<< HEAD
            reserve_buf(&mut buf, UDP_DATA_MTU, UDP_DATA_MTU * 2);
=======
            reserve_buf(&mut buf, UDP_DATA_MTU, UDP_DATA_MTU * 16);
>>>>>>> f665de9b
            let (dg_size, addr) = socket.recv_buf_from(&mut buf).await.unwrap();
            tracing::trace!(
                "udp recv packet: {:?}, buf: {:?}, size: {}",
                addr,
                buf,
                dg_size
            );

            let zc_packet = match get_zcpacket_from_buf(buf.split()) {
                Ok(v) => v,
                Err(e) => {
                    tracing::warn!(?e, "udp get zc packet from buf error");
                    continue;
                }
            };
            self.process_forward_packet(zc_packet, &addr).await;
        }
    }
}

pub struct UdpTunnelListener {
    addr: url::Url,
    socket: Option<Arc<UdpSocket>>,

    conn_recv: Receiver<Box<dyn Tunnel>>,
    data: UdpTunnelListenerData,
    forward_tasks: Arc<std::sync::Mutex<JoinSet<()>>>,
    close_event_recv: UdpCloseEventReceiver,
}

impl UdpTunnelListener {
    pub fn new(addr: url::Url) -> Self {
        let (close_event_send, close_event_recv) = tokio::sync::mpsc::unbounded_channel();
        let (conn_send, conn_recv) = tokio::sync::mpsc::channel(100);
        Self {
            addr: addr.clone(),
            socket: None,
            conn_recv,
            data: UdpTunnelListenerData::new(addr, conn_send, close_event_send),
            forward_tasks: Arc::new(std::sync::Mutex::new(JoinSet::new())),
            close_event_recv,
        }
    }

    pub fn get_socket(&self) -> Option<Arc<UdpSocket>> {
        self.socket.clone()
    }
}

#[async_trait]
impl TunnelListener for UdpTunnelListener {
    async fn listen(&mut self) -> Result<(), super::TunnelError> {
        let addr = super::check_scheme_and_get_socket_addr::<SocketAddr>(&self.addr, "udp")?;

        let socket2_socket = socket2::Socket::new(
            socket2::Domain::for_address(addr),
            socket2::Type::DGRAM,
            Some(socket2::Protocol::UDP),
        )?;

        let tunnel_url: TunnelUrl = self.addr.clone().into();
        if let Some(bind_dev) = tunnel_url.bind_dev() {
            setup_sokcet2_ext(&socket2_socket, &addr, Some(bind_dev))?;
        } else {
            setup_sokcet2(&socket2_socket, &addr)?;
        }

        self.socket = Some(Arc::new(UdpSocket::from_std(socket2_socket.into())?));
        self.data.socket = self.socket.clone();

        self.addr
            .set_port(Some(self.socket.as_ref().unwrap().local_addr()?.port()))
            .unwrap();

        self.forward_tasks
            .lock()
            .unwrap()
            .spawn(self.data.clone().do_forward_task());

        join_joinset_background(self.forward_tasks.clone(), "UdpTunnelListener".to_owned());

        Ok(())
    }

    async fn accept(&mut self) -> Result<Box<dyn super::Tunnel>, super::TunnelError> {
        log::info!("start udp accept: {:?}", self.addr);
        while let Some(conn) = self.conn_recv.recv().await {
            return Ok(conn);
        }
        return Err(super::TunnelError::InternalError(
            "udp accept error".to_owned(),
        ));
    }

    fn local_url(&self) -> url::Url {
        self.addr.clone()
    }

    fn get_conn_counter(&self) -> Arc<Box<dyn TunnelConnCounter>> {
        struct UdpTunnelConnCounter {
            sock_map: Arc<DashMap<SocketAddr, UdpConnection>>,
        }

        impl Debug for UdpTunnelConnCounter {
            fn fmt(&self, f: &mut std::fmt::Formatter<'_>) -> std::fmt::Result {
                f.debug_struct("UdpTunnelConnCounter")
                    .field("sock_map_len", &self.sock_map.len())
                    .finish()
            }
        }

        impl TunnelConnCounter for UdpTunnelConnCounter {
            fn get(&self) -> u32 {
                self.sock_map.len() as u32
            }
        }

        Arc::new(Box::new(UdpTunnelConnCounter {
            sock_map: self.data.sock_map.clone(),
        }))
    }
}

#[derive(Debug)]
pub struct UdpTunnelConnector {
    addr: url::Url,
    bind_addrs: Vec<SocketAddr>,
    ip_version: IpVersion,
}

impl UdpTunnelConnector {
    pub fn new(addr: url::Url) -> Self {
        Self {
            addr,
            bind_addrs: vec![],
            ip_version: IpVersion::Both,
        }
    }

    async fn wait_sack(
        socket: &UdpSocket,
        addr: SocketAddr,
        conn_id: u32,
        magic: u64,
    ) -> Result<SocketAddr, TunnelError> {
        let mut buf = BytesMut::new();
        buf.reserve(UDP_DATA_MTU);

        let (usize, recv_addr) = tokio::time::timeout(
            tokio::time::Duration::from_secs(3),
            socket.recv_buf_from(&mut buf),
        )
        .await??;
        let zc_packet = get_zcpacket_from_buf(buf.split())?;
        if recv_addr != addr {
            tracing::warn!(?recv_addr, ?addr, ?usize, "udp wait sack addr not match");
        }

        let header = zc_packet.udp_tunnel_header().unwrap();

        if header.conn_id.get() != conn_id {
            return Err(super::TunnelError::ConnIdNotMatch(
                header.conn_id.get(),
                conn_id,
            ));
        }

        if header.msg_type != UdpPacketType::Sack as u8 {
            return Err(TunnelError::InvalidPacket("not sack packet".to_owned()));
        }

        let payload = zc_packet.udp_payload();
        if payload.len() != 8 {
            return Err(TunnelError::InvalidPacket(
                "udp sack packet payload len not match".to_owned(),
            ));
        }

        let sack_magic = u64::from_le_bytes(payload[..8].try_into().unwrap());
        if sack_magic != magic {
            return Err(TunnelError::InvalidPacket(
                "udp sack magic not match".to_owned(),
            ));
        }

        Ok(recv_addr)
    }

    async fn wait_sack_loop(
        socket: &UdpSocket,
        addr: SocketAddr,
        conn_id: u32,
        magic: u64,
    ) -> Result<SocketAddr, super::TunnelError> {
        loop {
            let ret = Self::wait_sack(socket, addr, conn_id, magic).await;
            if ret.is_err() {
                tracing::debug!(?ret, "udp wait sack error");
                continue;
            } else {
                return ret;
            }
        }
    }

    async fn build_tunnel(
        &self,
        socket: UdpSocket,
        dst_addr: SocketAddr,
        conn_id: u32,
    ) -> Result<Box<dyn super::Tunnel>, super::TunnelError> {
        let socket = Arc::new(socket);
        let ring_for_send_udp = Arc::new(RingTunnel::new(128));
        let ring_for_recv_udp = Arc::new(RingTunnel::new(128));
        tracing::debug!(
            ?ring_for_send_udp,
            ?ring_for_recv_udp,
            "udp build tunnel for connector"
        );

        let (close_event_send, mut close_event_recv) = tokio::sync::mpsc::unbounded_channel();

        // forward from ring to udp
        let socket_sender = socket.clone();
        let ring_recv = RingStream::new(ring_for_send_udp.clone());
        tokio::spawn(async move {
            let err = forward_from_ring_to_udp(ring_recv, &socket_sender, &dst_addr, conn_id).await;
            tracing::debug!(?err, "udp forward from ring to udp done");
            close_event_send.send(err).unwrap();
        });

        let socket_recv = socket.clone();
        let ring_sender = RingSink::new(ring_for_recv_udp.clone());
        tokio::spawn(async move {
            let mut buf = BytesMut::new();
            loop {
<<<<<<< HEAD
                reserve_buf(&mut buf, UDP_DATA_MTU, UDP_DATA_MTU * 2);
=======
                reserve_buf(&mut buf, UDP_DATA_MTU, UDP_DATA_MTU * 16);
>>>>>>> f665de9b
                let ret;
                tokio::select! {
                    _ = close_event_recv.recv() => {
                        tracing::debug!("connector udp close event");
                        break;
                    }
                    recv_res = socket_recv.recv_buf_from(&mut buf) => ret = Some(recv_res.unwrap()),
                }
                let (dg_size, addr) = ret.unwrap();
                tracing::trace!(
                    "connector udp recv packet: {:?}, buf: {:?}, size: {}",
                    addr,
                    buf,
                    dg_size
                );

                let zc_packet = match get_zcpacket_from_buf(buf.split()) {
                    Ok(v) => v,
                    Err(e) => {
                        tracing::warn!(?e, "connector udp get zc packet from buf error");
                        continue;
                    }
                };
                let header = zc_packet.udp_tunnel_header().unwrap();
                if header.conn_id.get() != conn_id {
                    tracing::trace!(
                        "connector udp conn id not match: {:?}, {:?}",
                        header.conn_id.get(),
                        conn_id
                    );
                }

                if header.msg_type == UdpPacketType::Data as u8 {
                    if let Err(e) = ring_sender.push_no_check(zc_packet) {
                        tracing::trace!(?e, "udp forward packet error");
                    }
                }
            }
        }.instrument(tracing::info_span!("udp connector forward from udp to ring", ?ring_for_recv_udp)));

        Ok(Box::new(TunnelWrapper::new(
            Box::new(RingStream::new(ring_for_recv_udp)),
            Box::new(RingSink::new(ring_for_send_udp)),
            Some(TunnelInfo {
                tunnel_type: "udp".to_owned(),
                local_addr: build_url_from_socket_addr(&socket.local_addr()?.to_string(), "udp")
                    .into(),
                remote_addr: self.addr.clone().into(),
            }),
        )))
    }

    pub async fn try_connect_with_socket(
        &self,
        socket: UdpSocket,
        addr: SocketAddr,
    ) -> Result<Box<dyn super::Tunnel>, super::TunnelError> {
        log::warn!("udp connect: {:?}", self.addr);

        #[cfg(target_os = "windows")]
        crate::arch::windows::disable_connection_reset(&socket)?;

        // send syn
        let conn_id = rand::random();
        let magic = rand::random();
        let udp_packet = new_syn_packet(conn_id, magic).into_bytes();
        let ret = socket.send_to(&udp_packet, &addr).await?;
        tracing::warn!(?udp_packet, ?ret, "udp send syn");

        // wait sack
        let recv_addr = tokio::time::timeout(
            tokio::time::Duration::from_secs(3),
            Self::wait_sack_loop(&socket, addr, conn_id, magic),
        )
        .await??;

        if recv_addr != addr {
            tracing::debug!(?recv_addr, ?addr, "udp connect addr not match");
        }

        self.build_tunnel(socket, addr, conn_id).await
    }

    async fn connect_with_default_bind(
        &mut self,
        addr: SocketAddr,
    ) -> Result<Box<dyn Tunnel>, super::TunnelError> {
        let socket = if addr.is_ipv4() {
            UdpSocket::bind("0.0.0.0:0").await?
        } else {
            UdpSocket::bind("[::]:0").await?
        };

        return self.try_connect_with_socket(socket, addr).await;
    }

    async fn connect_with_custom_bind(
        &mut self,
        addr: SocketAddr,
    ) -> Result<Box<dyn Tunnel>, super::TunnelError> {
        let futures = FuturesUnordered::new();

        for bind_addr in self.bind_addrs.iter() {
            let socket2_socket = socket2::Socket::new(
                socket2::Domain::for_address(*bind_addr),
                socket2::Type::DGRAM,
                Some(socket2::Protocol::UDP),
            )?;
            setup_sokcet2(&socket2_socket, &bind_addr)?;
            let socket = UdpSocket::from_std(socket2_socket.into())?;
            futures.push(self.try_connect_with_socket(socket, addr));
        }
        wait_for_connect_futures(futures).await
    }
}

#[async_trait]
impl super::TunnelConnector for UdpTunnelConnector {
    async fn connect(&mut self) -> Result<Box<dyn super::Tunnel>, super::TunnelError> {
        let addr = super::check_scheme_and_get_socket_addr_ext::<SocketAddr>(
            &self.addr,
            "udp",
            self.ip_version,
        )?;
        if self.bind_addrs.is_empty() || addr.is_ipv6() {
            self.connect_with_default_bind(addr).await
        } else {
            self.connect_with_custom_bind(addr).await
        }
    }

    fn remote_url(&self) -> url::Url {
        self.addr.clone()
    }

    fn set_bind_addrs(&mut self, addrs: Vec<SocketAddr>) {
        self.bind_addrs = addrs;
    }

    fn set_ip_version(&mut self, ip_version: IpVersion) {
        self.ip_version = ip_version;
    }
}

#[cfg(test)]
mod tests {
    use std::time::Duration;

    use futures::SinkExt;
    use tokio::time::timeout;

    use super::*;
    use crate::{
        common::global_ctx::tests::get_mock_global_ctx,
        tunnel::{
            check_scheme_and_get_socket_addr,
            common::{
                get_interface_name_by_ip,
                tests::{_tunnel_bench, _tunnel_echo_server, _tunnel_pingpong},
            },
            TunnelConnector,
        },
    };

    #[tokio::test]
    async fn udp_pingpong() {
        let listener = UdpTunnelListener::new("udp://0.0.0.0:5556".parse().unwrap());
        let connector = UdpTunnelConnector::new("udp://127.0.0.1:5556".parse().unwrap());
        _tunnel_pingpong(listener, connector).await
    }

    #[tokio::test]
    async fn udp_bench() {
        let listener = UdpTunnelListener::new("udp://0.0.0.0:5555".parse().unwrap());
        let connector = UdpTunnelConnector::new("udp://127.0.0.1:5555".parse().unwrap());
        _tunnel_bench(listener, connector).await
    }

    #[tokio::test]
    async fn udp_bench_with_bind() {
        let listener = UdpTunnelListener::new("udp://127.0.0.1:5554".parse().unwrap());
        let mut connector = UdpTunnelConnector::new("udp://127.0.0.1:5554".parse().unwrap());
        connector.set_bind_addrs(vec!["127.0.0.1:0".parse().unwrap()]);
        _tunnel_pingpong(listener, connector).await
    }

    #[tokio::test]
    #[should_panic]
    async fn udp_bench_with_bind_fail() {
        let listener = UdpTunnelListener::new("udp://127.0.0.1:5553".parse().unwrap());
        let mut connector = UdpTunnelConnector::new("udp://127.0.0.1:5553".parse().unwrap());
        connector.set_bind_addrs(vec!["10.0.0.1:0".parse().unwrap()]);
        _tunnel_pingpong(listener, connector).await
    }

    async fn send_random_data_to_socket(remote_url: url::Url) {
        let socket = UdpSocket::bind("0.0.0.0:0").await.unwrap();
        socket
            .connect(format!(
                "{}:{}",
                remote_url.host().unwrap(),
                remote_url.port().unwrap()
            ))
            .await
            .unwrap();

        // get a random 100-len buf
        loop {
            let mut buf = vec![0u8; 100];
            rand::thread_rng().fill(&mut buf[..]);
            socket.send(&buf).await.unwrap();
            tokio::time::sleep(tokio::time::Duration::from_millis(50)).await;
        }
    }

    #[tokio::test]
    async fn udp_multiple_conns() {
        let mut listener = UdpTunnelListener::new("udp://0.0.0.0:5557".parse().unwrap());
        listener.listen().await.unwrap();

        let _lis = tokio::spawn(async move {
            loop {
                let ret = listener.accept().await.unwrap();
                assert_eq!(
                    ret.info().unwrap().local_addr,
                    listener.local_url().to_string()
                );
                tokio::spawn(async move { _tunnel_echo_server(ret, false).await });
            }
        });

        let mut connector1 = UdpTunnelConnector::new("udp://127.0.0.1:5557".parse().unwrap());
        let mut connector2 = UdpTunnelConnector::new("udp://127.0.0.1:5557".parse().unwrap());

        let t1 = connector1.connect().await.unwrap();
        let t2 = connector2.connect().await.unwrap();

        tokio::spawn(timeout(
            Duration::from_secs(2),
            send_random_data_to_socket(t1.info().unwrap().local_addr.parse().unwrap()),
        ));
        tokio::spawn(timeout(
            Duration::from_secs(2),
            send_random_data_to_socket(t1.info().unwrap().remote_addr.parse().unwrap()),
        ));
        tokio::spawn(timeout(
            Duration::from_secs(2),
            send_random_data_to_socket(t2.info().unwrap().remote_addr.parse().unwrap()),
        ));

        let sender1 = tokio::spawn(async move {
            let (mut stream, mut sink) = t1.split();

            for i in 0..10 {
                sink.send(ZCPacket::new_with_payload("hello1".as_bytes()))
                    .await
                    .unwrap();
                let recv = stream.next().await.unwrap().unwrap();
                println!("t1 recv: {:?}, {:?}", recv, i);
                assert_eq!(recv.payload(), "hello1".as_bytes());
                tokio::time::sleep(tokio::time::Duration::from_millis(100)).await;
            }
        });

        let sender2 = tokio::spawn(async move {
            let (mut stream, mut sink) = t2.split();

            for i in 0..10 {
                sink.send(ZCPacket::new_with_payload("hello2".as_bytes()))
                    .await
                    .unwrap();
                let recv = stream.next().await.unwrap().unwrap();
                println!("t2 recv: {:?}, {:?}", recv, i);
                assert_eq!(recv.payload(), "hello2".as_bytes());
                tokio::time::sleep(tokio::time::Duration::from_millis(100)).await;
            }
        });

        let _ = tokio::join!(sender1, sender2);
    }

    #[tokio::test]
    async fn bind_multi_ip_to_same_dev() {
        let global_ctx = get_mock_global_ctx();
        let ips = global_ctx
            .get_ip_collector()
            .collect_ip_addrs()
            .await
            .interface_ipv4s;
        if ips.is_empty() {
            return;
        }
        let bind_dev = get_interface_name_by_ip(&ips[0].parse().unwrap());

        for ip in ips {
            println!("bind to ip: {:?}, {:?}", ip, bind_dev);
            let addr = check_scheme_and_get_socket_addr::<SocketAddr>(
                &format!("udp://{}:11111", ip).parse().unwrap(),
                "udp",
            )
            .unwrap();
            let socket2_socket = socket2::Socket::new(
                socket2::Domain::for_address(addr),
                socket2::Type::DGRAM,
                Some(socket2::Protocol::UDP),
            )
            .unwrap();
            setup_sokcet2_ext(&socket2_socket, &addr, bind_dev.clone()).unwrap();
        }
    }

    #[tokio::test]
    async fn bind_same_port() {
        println!("{}", "[::]:8888".parse::<SocketAddr>().unwrap());
        let mut listener = UdpTunnelListener::new("udp://[::]:31014".parse().unwrap());
        let mut listener2 = UdpTunnelListener::new("udp://0.0.0.0:31014".parse().unwrap());
        listener.listen().await.unwrap();
        listener2.listen().await.unwrap();
    }

    #[tokio::test]
    async fn ipv6_pingpong() {
        let listener = UdpTunnelListener::new("udp://[::1]:31015".parse().unwrap());
        let connector = UdpTunnelConnector::new("udp://[::1]:31015".parse().unwrap());
        _tunnel_pingpong(listener, connector).await
    }

    #[tokio::test]
    async fn ipv6_domain_pingpong() {
        let listener = UdpTunnelListener::new("udp://[::1]:31016".parse().unwrap());
        let mut connector =
            UdpTunnelConnector::new("udp://test.kkrainbow.top:31016".parse().unwrap());
        connector.set_ip_version(IpVersion::V6);
        _tunnel_pingpong(listener, connector).await;

        let listener = UdpTunnelListener::new("udp://127.0.0.1:31016".parse().unwrap());
        let mut connector =
            UdpTunnelConnector::new("udp://test.kkrainbow.top:31016".parse().unwrap());
        connector.set_ip_version(IpVersion::V4);
        _tunnel_pingpong(listener, connector).await;
    }

    #[tokio::test]
    async fn test_alloc_port() {
        // v4
        let mut listener = UdpTunnelListener::new("udp://0.0.0.0:0".parse().unwrap());
        listener.listen().await.unwrap();
        let port = listener.local_url().port().unwrap();
        assert!(port > 0);

        // v6
        let mut listener = UdpTunnelListener::new("udp://[::]:0".parse().unwrap());
        listener.listen().await.unwrap();
        let port = listener.local_url().port().unwrap();
        assert!(port > 0);
    }
}<|MERGE_RESOLUTION|>--- conflicted
+++ resolved
@@ -318,11 +318,7 @@
         let socket = self.socket.as_ref().unwrap().clone();
         let mut buf = BytesMut::new();
         loop {
-<<<<<<< HEAD
-            reserve_buf(&mut buf, UDP_DATA_MTU, UDP_DATA_MTU * 2);
-=======
             reserve_buf(&mut buf, UDP_DATA_MTU, UDP_DATA_MTU * 16);
->>>>>>> f665de9b
             let (dg_size, addr) = socket.recv_buf_from(&mut buf).await.unwrap();
             tracing::trace!(
                 "udp recv packet: {:?}, buf: {:?}, size: {}",
@@ -559,11 +555,7 @@
         tokio::spawn(async move {
             let mut buf = BytesMut::new();
             loop {
-<<<<<<< HEAD
-                reserve_buf(&mut buf, UDP_DATA_MTU, UDP_DATA_MTU * 2);
-=======
                 reserve_buf(&mut buf, UDP_DATA_MTU, UDP_DATA_MTU * 16);
->>>>>>> f665de9b
                 let ret;
                 tokio::select! {
                     _ = close_event_recv.recv() => {
