--- conflicted
+++ resolved
@@ -9,47 +9,31 @@
     TunnelInfo,
 };
 use anyhow::Context;
-<<<<<<< HEAD
-use quinn::{crypto::rustls::QuicClientConfig, ClientConfig, Connection, Endpoint, ServerConfig, TransportConfig};
-=======
 use quinn::{
     crypto::rustls::QuicClientConfig, ClientConfig, Connection, Endpoint, ServerConfig,
     TransportConfig,
 };
->>>>>>> 34ba0bc9
 
 use super::{
     check_scheme_and_get_socket_addr,
     insecure_tls::{get_insecure_tls_cert, get_insecure_tls_client_config},
     IpVersion, Tunnel, TunnelConnector, TunnelError, TunnelListener,
 };
-use quinn_proto::congestion::BbrConfig; 
+use quinn_proto::congestion::BbrConfig;
 
 
 pub fn configure_client() -> ClientConfig {
-<<<<<<< HEAD
     let client_crypto = QuicClientConfig::try_from(get_insecure_tls_client_config()).unwrap();
     let mut client_config = ClientConfig::new(Arc::new(client_crypto));
 
     // // Create a new TransportConfig and set BBR
     let mut transport_config = TransportConfig::default();
     transport_config.congestion_controller_factory(Arc::new(BbrConfig::default()));
-
+    transport_config.keep_alive_interval(Some(Duration::from_secs(5)));
     // Replace the default TransportConfig with the transport_config() method
     client_config.transport_config(Arc::new(transport_config));
 
     client_config
-=======
-    let mut tspt_cfg = TransportConfig::default();
-    tspt_cfg.keep_alive_interval(Some(Duration::from_secs(5)));
-
-    let mut cfg = ClientConfig::new(Arc::new(
-        QuicClientConfig::try_from(get_insecure_tls_client_config()).unwrap(),
-    ));
-    cfg.transport_config(Arc::new(tspt_cfg));
-
-    cfg
->>>>>>> 34ba0bc9
 }
 
 /// Constructs a QUIC endpoint configured to listen for incoming connections on a certain address
